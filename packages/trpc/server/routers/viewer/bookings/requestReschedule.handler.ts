import type { BookingReference, EventType } from "@prisma/client";
import type { TFunction } from "next-i18next";

import { getCalendar } from "@calcom/app-store/_utils/getCalendar";
import { CalendarEventBuilder } from "@calcom/core/builders/CalendarEvent/builder";
import { CalendarEventDirector } from "@calcom/core/builders/CalendarEvent/director";
import { deleteMeeting } from "@calcom/core/videoClient";
import dayjs from "@calcom/dayjs";
import { deleteScheduledEmailReminder } from "@calcom/ee/workflows/lib/reminders/emailReminderManager";
import { deleteScheduledSMSReminder } from "@calcom/ee/workflows/lib/reminders/smsReminderManager";
import { deleteScheduledWhatsappReminder } from "@calcom/ee/workflows/lib/reminders/whatsappReminderManager";
import { sendRequestRescheduleEmail } from "@calcom/emails";
import { getCalEventResponses } from "@calcom/features/bookings/lib/getCalEventResponses";
import getWebhooks from "@calcom/features/webhooks/lib/getWebhooks";
import { cancelScheduledJobs } from "@calcom/features/webhooks/lib/scheduleTrigger";
import sendPayload from "@calcom/features/webhooks/lib/sendPayload";
import { isPrismaObjOrUndefined } from "@calcom/lib";
import { getBookerBaseUrl } from "@calcom/lib/getBookerUrl/server";
import { getTeamIdFromEventType } from "@calcom/lib/getTeamIdFromEventType";
import logger from "@calcom/lib/logger";
import { safeStringify } from "@calcom/lib/safeStringify";
import { getTranslation } from "@calcom/lib/server";
import { getUsersCredentials } from "@calcom/lib/server/getUsersCredentials";
import { prisma } from "@calcom/prisma";
import type { WebhookTriggerEvents } from "@calcom/prisma/enums";
import { BookingStatus, WorkflowMethods } from "@calcom/prisma/enums";
import type { CalendarEvent, Person } from "@calcom/types/Calendar";

import { TRPCError } from "@trpc/server";

import type { TrpcSessionUser } from "../../../trpc";
import type { TRequestRescheduleInputSchema } from "./requestReschedule.schema";
import type { PersonAttendeeCommonFields } from "./types";

type RequestRescheduleOptions = {
  ctx: {
    user: NonNullable<TrpcSessionUser>;
  };
  input: TRequestRescheduleInputSchema;
};
const log = logger.getSubLogger({ prefix: ["requestRescheduleHandler"] });
export const requestRescheduleHandler = async ({ ctx, input }: RequestRescheduleOptions) => {
  const { user } = ctx;
  const { bookingId, rescheduleReason: cancellationReason } = input;
  log.debug("Started", safeStringify({ bookingId, cancellationReason, user }));
  const bookingToReschedule = await prisma.booking.findFirstOrThrow({
    select: {
      id: true,
      uid: true,
      userId: true,
      title: true,
      description: true,
      startTime: true,
      endTime: true,
      eventTypeId: true,
      eventType: {
        include: {
          team: {
            select: {
              parentId: true,
            },
          },
        },
      },
      location: true,
      attendees: true,
      references: true,
      customInputs: true,
      dynamicEventSlugRef: true,
      dynamicGroupSlugRef: true,
      destinationCalendar: true,
      smsReminderNumber: true,
      scheduledJobs: true,
      workflowReminders: true,
      responses: true,
    },
    where: {
      uid: bookingId,
      NOT: {
        status: {
          in: [BookingStatus.CANCELLED, BookingStatus.REJECTED],
        },
      },
    },
  });

  if (!bookingToReschedule.userId) {
    throw new TRPCError({ code: "FORBIDDEN", message: "Booking to reschedule doesn't have an owner" });
  }

  if (!bookingToReschedule.eventType) {
    throw new TRPCError({ code: "FORBIDDEN", message: "EventType not found for current booking." });
  }

  const bookingBelongsToTeam = !!bookingToReschedule.eventType?.teamId;

  const userTeams = await prisma.user.findUniqueOrThrow({
    where: {
      id: user.id,
    },
    select: {
      teams: true,
    },
  });

  if (bookingBelongsToTeam && bookingToReschedule.eventType?.teamId) {
    const userTeamIds = userTeams.teams.map((item) => item.teamId);
    if (userTeamIds.indexOf(bookingToReschedule?.eventType?.teamId) === -1) {
      throw new TRPCError({ code: "FORBIDDEN", message: "User isn't a member on the team" });
    }
    log.debug(
      "Request reschedule for team booking",
      safeStringify({
        teamId: bookingToReschedule.eventType?.teamId,
      })
    );
  }
  if (!bookingBelongsToTeam && bookingToReschedule.userId !== user.id) {
    throw new TRPCError({ code: "FORBIDDEN", message: "User isn't owner of the current booking" });
  }

  if (!bookingToReschedule) return;

  let event: Partial<EventType> = {};
  if (bookingToReschedule.eventTypeId) {
    event = await prisma.eventType.findFirstOrThrow({
      select: {
        title: true,
        users: true,
        schedulingType: true,
        recurringEvent: true,
      },
      where: {
        id: bookingToReschedule.eventTypeId,
      },
    });
  }
  await prisma.booking.update({
    where: {
      id: bookingToReschedule.id,
    },
    data: {
      rescheduled: true,
      cancellationReason,
      status: BookingStatus.CANCELLED,
      updatedAt: dayjs().toISOString(),
    },
  });

  // delete scheduled jobs of previous booking
  // FIXME: async fn off into the ether
  cancelScheduledJobs(bookingToReschedule);

  //cancel workflow reminders of previous booking
  // FIXME: more async fns off into the ether
  bookingToReschedule.workflowReminders.forEach((reminder) => {
    if (reminder.method === WorkflowMethods.EMAIL) {
      deleteScheduledEmailReminder(reminder.id, reminder.referenceId);
    } else if (reminder.method === WorkflowMethods.SMS) {
      deleteScheduledSMSReminder(reminder.id, reminder.referenceId);
    } else if (reminder.method === WorkflowMethods.WHATSAPP) {
      deleteScheduledWhatsappReminder(reminder.id, reminder.referenceId);
    }
  });

  const [mainAttendee] = bookingToReschedule.attendees;
  // @NOTE: Should we assume attendees language?
  const tAttendees = await getTranslation(mainAttendee.locale ?? "en", "common");
  const usersToPeopleType = (users: PersonAttendeeCommonFields[], selectedLanguage: TFunction): Person[] => {
    return users?.map((user) => {
      return {
        email: user.email || "",
        name: user.name || "",
        username: user?.username || "",
        language: { translate: selectedLanguage, locale: user.locale || "en" },
        timeZone: user?.timeZone,
      };
    });
  };

  const userTranslation = await getTranslation(user.locale ?? "en", "common");
  const [userAsPeopleType] = usersToPeopleType([user], userTranslation);

  const builder = new CalendarEventBuilder();
  const eventType = bookingToReschedule.eventType;
  builder.init({
    title: bookingToReschedule.title,
<<<<<<< HEAD
    bookerUrl: eventType?.team
      ? await getBookerBaseUrl({ organizationId: eventType.team.parentId })
      : await getBookerBaseUrl(user),
    type: event && event.title ? event.title : bookingToReschedule.title,
=======
    bookerUrl: await getBookerUrl(user),
    type: event && event.slug ? event.slug : bookingToReschedule.title,
>>>>>>> ed2ce005
    startTime: bookingToReschedule.startTime.toISOString(),
    endTime: bookingToReschedule.endTime.toISOString(),
    attendees: usersToPeopleType(
      // username field doesn't exists on attendee but could be in the future
      bookingToReschedule.attendees as unknown as PersonAttendeeCommonFields[],
      tAttendees
    ),
    organizer: userAsPeopleType,
  });

  const director = new CalendarEventDirector();
  director.setBuilder(builder);
  director.setExistingBooking(bookingToReschedule);
  cancellationReason && director.setCancellationReason(cancellationReason);
  if (event) {
    await director.buildForRescheduleEmail();
  } else {
    await director.buildWithoutEventTypeForRescheduleEmail();
  }

  // Handling calendar and videos cancellation
  // This can set previous time as available, until virtual calendar is done
  const credentials = await getUsersCredentials(user.id);
  const credentialsMap = new Map();
  credentials.forEach((credential) => {
    credentialsMap.set(credential.type, credential);
  });
  const bookingRefsFiltered: BookingReference[] = bookingToReschedule.references.filter((ref) =>
    credentialsMap.has(ref.type)
  );

  // FIXME: error-handling
  await Promise.allSettled(
    bookingRefsFiltered.map(async (bookingRef) => {
      if (!bookingRef.uid) return;

      if (bookingRef.type.endsWith("_calendar")) {
        const calendar = await getCalendar(
          credentials.find((cred) => cred.id === bookingRef?.credentialId) || null
        );
        return calendar?.deleteEvent(bookingRef.uid, builder.calendarEvent, bookingRef.externalCalendarId);
      } else if (bookingRef.type.endsWith("_video")) {
        return deleteMeeting(
          credentials.find((cred) => cred?.id === bookingRef?.credentialId) || null,
          bookingRef.uid
        );
      }
    })
  );

  log.debug("builder.calendarEvent", safeStringify(builder.calendarEvent));
  // Send emails
  await sendRequestRescheduleEmail(builder.calendarEvent, {
    rescheduleLink: builder.rescheduleLink,
  });

  const evt: CalendarEvent = {
    title: bookingToReschedule?.title,
    type: event && event.slug ? event.slug : bookingToReschedule.title,
    description: bookingToReschedule?.description || "",
    customInputs: isPrismaObjOrUndefined(bookingToReschedule.customInputs),
    ...getCalEventResponses({
      booking: bookingToReschedule,
      bookingFields: bookingToReschedule.eventType?.bookingFields ?? null,
    }),
    startTime: bookingToReschedule?.startTime ? dayjs(bookingToReschedule.startTime).format() : "",
    endTime: bookingToReschedule?.endTime ? dayjs(bookingToReschedule.endTime).format() : "",
    organizer: userAsPeopleType,
    attendees: usersToPeopleType(
      // username field doesn't exists on attendee but could be in the future
      bookingToReschedule.attendees as unknown as PersonAttendeeCommonFields[],
      tAttendees
    ),
    uid: bookingToReschedule?.uid,
    location: bookingToReschedule?.location,
    destinationCalendar: bookingToReschedule?.destinationCalendar
      ? [bookingToReschedule?.destinationCalendar]
      : [],
    cancellationReason: `Please reschedule. ${cancellationReason}`, // TODO::Add i18-next for this
  };

  // Send webhook
  const eventTrigger: WebhookTriggerEvents = "BOOKING_CANCELLED";

  const teamId = await getTeamIdFromEventType({
    eventType: {
      team: { id: bookingToReschedule.eventType?.teamId ?? null },
      parentId: bookingToReschedule?.eventType?.parentId ?? null,
    },
  });

  const triggerForUser = !teamId || (teamId && bookingToReschedule.eventType?.parentId);

  // Send Webhook call if hooked to BOOKING.CANCELLED
  const subscriberOptions = {
    userId: triggerForUser ? bookingToReschedule.userId : null,
    eventTypeId: bookingToReschedule.eventTypeId as number,
    triggerEvent: eventTrigger,
    teamId,
  };
  const webhooks = await getWebhooks(subscriberOptions);
  const promises = webhooks.map((webhook) =>
    sendPayload(webhook.secret, eventTrigger, new Date().toISOString(), webhook, {
      ...evt,
      smsReminderNumber: bookingToReschedule.smsReminderNumber || undefined,
    }).catch((e) => {
      console.error(`Error executing webhook for event: ${eventTrigger}, URL: ${webhook.subscriberUrl}`, e);
    })
  );
  await Promise.all(promises);
};<|MERGE_RESOLUTION|>--- conflicted
+++ resolved
@@ -185,15 +185,11 @@
   const eventType = bookingToReschedule.eventType;
   builder.init({
     title: bookingToReschedule.title,
-<<<<<<< HEAD
     bookerUrl: eventType?.team
       ? await getBookerBaseUrl({ organizationId: eventType.team.parentId })
       : await getBookerBaseUrl(user),
     type: event && event.title ? event.title : bookingToReschedule.title,
-=======
-    bookerUrl: await getBookerUrl(user),
     type: event && event.slug ? event.slug : bookingToReschedule.title,
->>>>>>> ed2ce005
     startTime: bookingToReschedule.startTime.toISOString(),
     endTime: bookingToReschedule.endTime.toISOString(),
     attendees: usersToPeopleType(
