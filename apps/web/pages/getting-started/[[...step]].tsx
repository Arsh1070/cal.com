import type { GetServerSidePropsContext } from "next";
import { serverSideTranslations } from "next-i18next/serverSideTranslations";
import Head from "next/head";
import { usePathname, useRouter, useSearchParams } from "next/navigation";
import type { CSSProperties } from "react";
import { z } from "zod";

import { getServerSession } from "@calcom/features/auth/lib/getServerSession";
import { APP_NAME } from "@calcom/lib/constants";
import { useLocale } from "@calcom/lib/hooks/useLocale";
import prisma from "@calcom/prisma";
import { Button, StepCard, Steps } from "@calcom/ui";

import type { inferSSRProps } from "@lib/types/inferSSRProps";

import PageWrapper from "@components/PageWrapper";
import { ConnectedCalendars } from "@components/getting-started/steps-views/ConnectCalendars";
import { ConnectedVideoStep } from "@components/getting-started/steps-views/ConnectedVideoStep";
import { SetupAvailability } from "@components/getting-started/steps-views/SetupAvailability";
import UserProfile from "@components/getting-started/steps-views/UserProfile";
import { UserSettings } from "@components/getting-started/steps-views/UserSettings";

export type IOnboardingPageProps = inferSSRProps<typeof getServerSideProps>;
const INITIAL_STEP = "user-settings";

const steps = [
  "user-settings",
  "connected-calendar",
  "connected-video",
  "setup-availability",
  "user-profile",
] as const;

const stepTransform = (step: (typeof steps)[number]) => {
  const stepIndex = steps.indexOf(step);
  if (stepIndex > -1) {
    return steps[stepIndex];
  }
  return INITIAL_STEP;
};
const stepRouteSchema = z.object({
  step: z.array(z.enum(steps)).default([INITIAL_STEP]),
});

const OnboardingPage = (props: IOnboardingPageProps) => {
  const router = useRouter();
  const pathname = usePathname();
  const searchParams = useSearchParams();
  const { user } = props;
  const { t } = useLocale();
  const result = stepRouteSchema.safeParse(Object.fromEntries(searchParams ?? new URLSearchParams()));
  const currentStep = result.success ? result.data.step[0] : INITIAL_STEP;
  const headers = [
    {
      title: `${t("welcome_to_cal_header", { appName: APP_NAME })}`,
      subtitle: [`${t("we_just_need_basic_info")}`, `${t("edit_form_later_subtitle")}`],
    },
    {
      title: `${t("connect_your_calendar")}`,
      subtitle: [`${t("connect_your_calendar_instructions")}`],
      skipText: `${t("connect_calendar_later")}`,
    },
    {
      title: `${t("connect_your_video_app")}`,
      subtitle: [`${t("connect_your_video_app_instructions")}`],
      skipText: `${t("set_up_later")}`,
    },
    {
      title: `${t("set_availability")}`,
      subtitle: [
        `${t("set_availability_getting_started_subtitle_1")}`,
        `${t("set_availability_getting_started_subtitle_2")}`,
      ],
    },
    {
      title: `${t("nearly_there")}`,
      subtitle: [`${t("nearly_there_instructions")}`],
    },
  ];
<<<<<<< HEAD
=======

  // TODO: Add this in when we have solved the ability to move to tokens accept invite and note invitedto
  // Ability to accept other pending invites if any (low priority)
  // if (props.hasPendingInvites) {
  //   headers.unshift(
  //     props.hasPendingInvites && {
  //       title: `${t("email_no_user_invite_heading", { appName: APP_NAME })}`,
  //       subtitle: [], // TODO: come up with some subtitle text here
  //     }
  //   );
  // }

>>>>>>> 08956e54
  const goToIndex = (index: number) => {
    const newStep = steps[index];
    router.push(`/getting-started/${stepTransform(newStep)}`);
  };
  const currentStepIndex = steps.indexOf(currentStep);
  return (
    <div
      className="dark:bg-brand dark:text-brand-contrast text-emphasis min-h-screen"
      data-testid="onboarding"
      style={
        {
          "--cal-brand": "#111827",
          "--cal-brand-emphasis": "#101010",
          "--cal-brand-text": "white",
          "--cal-brand-subtle": "#9CA3AF",
        } as CSSProperties
      }
      key={pathname}>
      <Head>
        <title>
          {APP_NAME} - {t("getting_started")}
        </title>
        <link rel="icon" href="/favicon.ico" />
      </Head>

      <div className="mx-auto px-4 py-6 md:py-24">
        <div className="relative">
          <div className="sm:mx-auto sm:w-full sm:max-w-[600px]">
            <div className="mx-auto sm:max-w-[520px]">
              <header>
                <p className="font-cal mb-3 text-[28px] font-medium leading-7">
                  {headers[currentStepIndex]?.title || "Undefined title"}
                </p>

                {headers[currentStepIndex]?.subtitle.map((subtitle, index) => (
                  <p className="text-subtle font-sans text-sm font-normal" key={index}>
                    {subtitle}
                  </p>
                ))}
              </header>
              <Steps maxSteps={steps.length} currentStep={currentStepIndex + 1} navigateToStep={goToIndex} />
            </div>
            <StepCard>
              {currentStep === "user-settings" && <UserSettings user={user} nextStep={() => goToIndex(1)} />}

              {currentStep === "connected-calendar" && <ConnectedCalendars nextStep={() => goToIndex(2)} />}

              {currentStep === "connected-video" && <ConnectedVideoStep nextStep={() => goToIndex(3)} />}

              {currentStep === "setup-availability" && (
                <SetupAvailability nextStep={() => goToIndex(4)} defaultScheduleId={user.defaultScheduleId} />
              )}

              {currentStep === "user-profile" && <UserProfile user={user} />}
            </StepCard>

            {headers[currentStepIndex]?.skipText && (
              <div className="flex w-full flex-row justify-center">
                <Button
                  color="minimal"
                  data-testid="skip-step"
                  onClick={(event) => {
                    event.preventDefault();
                    goToIndex(currentStepIndex + 1);
                  }}
                  className="mt-8 cursor-pointer px-4 py-2 font-sans text-sm font-medium">
                  {headers[currentStepIndex]?.skipText}
                </Button>
              </div>
            )}
          </div>
        </div>
      </div>
    </div>
  );
};
export const getServerSideProps = async (context: GetServerSidePropsContext) => {
  const { req, res } = context;
  const crypto = await import("crypto");
  const session = await getServerSession({ req, res });
  if (!session?.user?.id) {
    return { redirect: { permanent: false, destination: "/auth/login" } };
  }
  const user = await prisma.user.findUnique({
    where: {
      id: session.user.id,
    },
    select: {
      id: true,
      username: true,
      name: true,
      email: true,
      bio: true,
      avatar: true,
      timeZone: true,
      weekStart: true,
      hideBranding: true,
      theme: true,
      brandColor: true,
      darkBrandColor: true,
      metadata: true,
      timeFormat: true,
      allowDynamicBooking: true,
      defaultScheduleId: true,
      completedOnboarding: true,
      teams: {
        select: {
          accepted: true,
          team: {
            select: {
              id: true,
              name: true,
              logo: true,
            },
          },
        },
      },
    },
  });
  if (!user) {
    throw new Error("User from session not found");
  }
  if (user.completedOnboarding) {
    return { redirect: { permanent: false, destination: "/event-types" } };
  }
  return {
    props: {
      ...(await serverSideTranslations(context.locale ?? "", ["common"])),
      user: {
        ...user,
        emailMd5: crypto.createHash("md5").update(user.email).digest("hex"),
      },
      hasPendingInvites: user.teams.find((team) => team.accepted === false) ?? false,
    },
  };
};
OnboardingPage.isThemeSupported = false;
OnboardingPage.PageWrapper = PageWrapper;
export default OnboardingPage;<|MERGE_RESOLUTION|>--- conflicted
+++ resolved
@@ -77,8 +77,6 @@
       subtitle: [`${t("nearly_there_instructions")}`],
     },
   ];
-<<<<<<< HEAD
-=======
 
   // TODO: Add this in when we have solved the ability to move to tokens accept invite and note invitedto
   // Ability to accept other pending invites if any (low priority)
@@ -91,7 +89,6 @@
   //   );
   // }
 
->>>>>>> 08956e54
   const goToIndex = (index: number) => {
     const newStep = steps[index];
     router.push(`/getting-started/${stepTransform(newStep)}`);
