--- conflicted
+++ resolved
@@ -178,11 +178,7 @@
         name: user.name,
         role: validateRole(user.role),
         belongsToActiveTeam: hasActiveTeams,
-<<<<<<< HEAD
-        organizationId: user.organization?.id,
-=======
         organizationId: user.organizationId,
->>>>>>> 3bded4bb
       };
     },
   }),
