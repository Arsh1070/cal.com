/**
 * These tests are integration tests that test the flow from receiving a api/book/event request and then verifying
 * - database entries created in In-MEMORY DB using prismock
 * - emails sent by checking the testEmails global variable
 * - webhooks fired by mocking fetch
 * - APIs of various apps called by mocking those apps' modules
 *
 * They don't intend to test what the apps logic should do, but rather test if the apps are called with the correct data. For testing that, once should write tests within each app.
 */
import type { Request, Response } from "express";
import type { NextApiRequest, NextApiResponse } from "next";
import { describe, expect } from "vitest";

import { appStoreMetadata } from "@calcom/app-store/appStoreMetaData";
import { WEBAPP_URL } from "@calcom/lib/constants";
import { resetTestEmails } from "@calcom/lib/testEmails";
import { BookingStatus } from "@calcom/prisma/enums";
import { test } from "@calcom/web/test/fixtures/fixtures";
import {
  createBookingScenario,
  getDate,
  getGoogleCalendarCredential,
  TestData,
  getOrganizer,
  getBooker,
  getScenarioData,
  getZoomAppCredential,
  mockErrorOnVideoMeetingCreation,
  mockSuccessfulVideoMeetingCreation,
  mockCalendarToHaveNoBusySlots,
  getStripeAppCredential,
  MockError,
  mockPaymentApp,
  mockPaymentSuccessWebhookFromStripe,
  mockCalendar,
  mockCalendarToCrashOnCreateEvent,
  mockVideoAppToCrashOnCreateMeeting,
  BookingLocations,
} from "@calcom/web/test/utils/bookingScenario/bookingScenario";
import {
  expectWorkflowToBeTriggered,
  expectSuccessfulBookingCreationEmails,
  expectBookingToBeInDatabase,
  expectAwaitingPaymentEmails,
  expectBookingRequestedEmails,
  expectBookingRequestedWebhookToHaveBeenFired,
  expectBookingCreatedWebhookToHaveBeenFired,
  expectBookingPaymentIntiatedWebhookToHaveBeenFired,
  expectBrokenIntegrationEmails,
  expectSuccessfulCalendarEventCreationInCalendar,
} from "@calcom/web/test/utils/bookingScenario/expects";

import { createMockNextJsRequest } from "./lib/createMockNextJsRequest";
import { getMockRequestDataForBooking } from "./lib/getMockRequestDataForBooking";
import { setupAndTeardown } from "./lib/setupAndTeardown";
import { testWithAndWithoutOrg } from "./lib/test";

export type CustomNextApiRequest = NextApiRequest & Request;

export type CustomNextApiResponse = NextApiResponse & Response;
// Local test runs sometime gets too slow
const timeout = process.env.CI ? 5000 : 20000;

describe("handleNewBooking", () => {
  setupAndTeardown();

  describe("Fresh/New Booking:", () => {
    testWithAndWithoutOrg(
      `should create a successful booking with Cal Video(Daily Video) if no explicit location is provided
          1. Should create a booking in the database
          2. Should send emails to the booker as well as organizer
          3. Should create a booking in the event's destination calendar
          3. Should trigger BOOKING_CREATED webhook
    `,
      async ({ emails, org }) => {
        const handleNewBooking = (await import("@calcom/features/bookings/lib/handleNewBooking")).default;
        const booker = getBooker({
          email: "booker@example.com",
          name: "Booker",
        });

        const organizer = getOrganizer({
          name: "Organizer",
          email: "organizer@example.com",
          id: 101,
          schedules: [TestData.schedules.IstWorkHours],
          credentials: [getGoogleCalendarCredential()],
          selectedCalendars: [TestData.selectedCalendars.google],
          destinationCalendar: {
            integration: "google_calendar",
            externalId: "organizer@google-calendar.com",
          },
        });

        await createBookingScenario(
          getScenarioData(
            {
              webhooks: [
                {
                  userId: organizer.id,
                  eventTriggers: ["BOOKING_CREATED"],
                  subscriberUrl: "http://my-webhook.example.com",
                  active: true,
                  eventTypeId: 1,
                  appId: null,
                },
              ],
              eventTypes: [
                {
                  id: 1,
                  slotInterval: 45,
                  length: 45,
                  users: [
                    {
                      id: 101,
                    },
                  ],
                  destinationCalendar: {
                    integration: "google_calendar",
                    externalId: "event-type-1@google-calendar.com",
                  },
                },
              ],
              organizer,
              apps: [TestData.apps["google-calendar"], TestData.apps["daily-video"]],
            },
            org?.organization
          )
        );

        mockSuccessfulVideoMeetingCreation({
          metadataLookupKey: "dailyvideo",
          videoMeetingData: {
            id: "MOCK_ID",
            password: "MOCK_PASS",
            url: `http://mock-dailyvideo.example.com/meeting-1`,
          },
        });

        const calendarMock = mockCalendarToHaveNoBusySlots("googlecalendar", {
          create: {
            id: "MOCKED_GOOGLE_CALENDAR_EVENT_ID",
            iCalUID: "MOCKED_GOOGLE_CALENDAR_ICS_ID",
          },
        });

        const mockBookingData = getMockRequestDataForBooking({
          data: {
            eventTypeId: 1,
            responses: {
              email: booker.email,
              name: booker.name,
              location: { optionValue: "", value: BookingLocations.CalVideo },
            },
          },
        });

        const { req } = createMockNextJsRequest({
          method: "POST",
          body: mockBookingData,
        });

        const createdBooking = await handleNewBooking(req);
        expect(createdBooking.responses).toContain({
          email: booker.email,
          name: booker.name,
        });

        expect(createdBooking).toContain({
          location: BookingLocations.CalVideo,
        });

        await expectBookingToBeInDatabase({
          description: "",
          // eslint-disable-next-line @typescript-eslint/no-non-null-assertion
          uid: createdBooking.uid!,
          eventTypeId: mockBookingData.eventTypeId,
          status: BookingStatus.ACCEPTED,
          references: [
            {
              type: appStoreMetadata.dailyvideo.type,
              uid: "MOCK_ID",
              meetingId: "MOCK_ID",
              meetingPassword: "MOCK_PASS",
              meetingUrl: "http://mock-dailyvideo.example.com/meeting-1",
            },
            {
              type: appStoreMetadata.googlecalendar.type,
              uid: "MOCKED_GOOGLE_CALENDAR_EVENT_ID",
              meetingId: "MOCKED_GOOGLE_CALENDAR_EVENT_ID",
              meetingPassword: "MOCK_PASSWORD",
              meetingUrl: "https://UNUSED_URL",
            },
          ],
        });

        expectWorkflowToBeTriggered();
        expectSuccessfulCalendarEventCreationInCalendar(calendarMock, {
          calendarId: "event-type-1@google-calendar.com",
          videoCallUrl: "http://mock-dailyvideo.example.com/meeting-1",
        });

        expectSuccessfulBookingCreationEmails({
          booking: {
            uid: createdBooking.uid!,
<<<<<<< HEAD
=======
            urlOrigin: org ? org.urlOrigin : WEBAPP_URL,
>>>>>>> 31fc4724
          },
          booker,
          organizer,
          emails,
          iCalUID: "MOCKED_GOOGLE_CALENDAR_ICS_ID",
        });

        expectBookingCreatedWebhookToHaveBeenFired({
          booker,
          organizer,
          location: BookingLocations.CalVideo,
          subscriberUrl: "http://my-webhook.example.com",
          videoCallUrl: `${WEBAPP_URL}/video/${createdBooking.uid}`,
        });
      },
      timeout
    );

    describe("Calendar events should be created in the appropriate calendar", () => {
      test(
        `should create a successful booking in the first connected calendar i.e. using the first credential(in the scenario when there is no event-type or organizer destination calendar)
          1. Should create a booking in the database
          2. Should send emails to the booker as well as organizer
          3. Should fallback to creating the booking in the first connected Calendar when neither event nor organizer has a destination calendar - This doesn't practically happen because organizer is always required to have a schedule set
          3. Should trigger BOOKING_CREATED webhook
    `,
        async ({ emails }) => {
          const handleNewBooking = (await import("@calcom/features/bookings/lib/handleNewBooking")).default;
          const booker = getBooker({
            email: "booker@example.com",
            name: "Booker",
          });

          const organizer = getOrganizer({
            name: "Organizer",
            email: "organizer@example.com",
            id: 101,
            schedules: [TestData.schedules.IstWorkHours],
            credentials: [getGoogleCalendarCredential()],
            selectedCalendars: [TestData.selectedCalendars.google],
          });

          await createBookingScenario(
            getScenarioData({
              webhooks: [
                {
                  userId: organizer.id,
                  eventTriggers: ["BOOKING_CREATED"],
                  subscriberUrl: "http://my-webhook.example.com",
                  active: true,
                  eventTypeId: 1,
                  appId: null,
                },
              ],
              eventTypes: [
                {
                  id: 1,
                  slotInterval: 45,
                  length: 45,
                  users: [
                    {
                      id: 101,
                    },
                  ],
                },
              ],
              organizer,
              apps: [TestData.apps["google-calendar"], TestData.apps["daily-video"]],
            })
          );

          mockSuccessfulVideoMeetingCreation({
            metadataLookupKey: "dailyvideo",
            videoMeetingData: {
              id: "MOCK_ID",
              password: "MOCK_PASS",
              url: `http://mock-dailyvideo.example.com/meeting-1`,
            },
          });

          // Mock a Scenario where iCalUID isn't returned by Google Calendar in which case booking UID is used as the ics UID
          const calendarMock = mockCalendarToHaveNoBusySlots("googlecalendar", {
            create: {
              id: "GOOGLE_CALENDAR_EVENT_ID",
              uid: "MOCK_ID",
              iCalUID: "MOCKED_GOOGLE_CALENDAR_ICS_ID",
            },
          });

          const mockBookingData = getMockRequestDataForBooking({
            data: {
              eventTypeId: 1,
              responses: {
                email: booker.email,
                name: booker.name,
                location: { optionValue: "", value: BookingLocations.CalVideo },
              },
            },
          });

          const { req } = createMockNextJsRequest({
            method: "POST",
            body: mockBookingData,
          });

          const createdBooking = await handleNewBooking(req);
          expect(createdBooking.responses).toContain({
            email: booker.email,
            name: booker.name,
          });

          expect(createdBooking).toContain({
            location: BookingLocations.CalVideo,
          });

          await expectBookingToBeInDatabase({
            description: "",
            // eslint-disable-next-line @typescript-eslint/no-non-null-assertion
            uid: createdBooking.uid!,
            eventTypeId: mockBookingData.eventTypeId,
            status: BookingStatus.ACCEPTED,
            references: [
              {
                type: appStoreMetadata.dailyvideo.type,
                uid: "MOCK_ID",
                meetingId: "MOCK_ID",
                meetingPassword: "MOCK_PASS",
                meetingUrl: "http://mock-dailyvideo.example.com/meeting-1",
              },
              {
                type: appStoreMetadata.googlecalendar.type,
                uid: "GOOGLE_CALENDAR_EVENT_ID",
                meetingId: "GOOGLE_CALENDAR_EVENT_ID",
                meetingPassword: "MOCK_PASSWORD",
                meetingUrl: "https://UNUSED_URL",
              },
            ],
          });

          expectWorkflowToBeTriggered();
          expectSuccessfulCalendarEventCreationInCalendar(calendarMock, {
            videoCallUrl: "http://mock-dailyvideo.example.com/meeting-1",
            // We won't be sending evt.destinationCalendar in this case.
            // Google Calendar in this case fallbacks to the "primary" calendar - https://github.com/calcom/cal.com/blob/7d5dad7fea78ff24dddbe44f1da5d7e08e1ff568/packages/app-store/googlecalendar/lib/CalendarService.ts#L217
            // Not sure if it's the correct behaviour. Right now, it isn't possible to have an organizer with connected calendar but no destination calendar - As soon as the Google Calendar app is installed, a destination calendar is created.
            calendarId: null,
          });

          expectSuccessfulBookingCreationEmails({
            booking: {
              uid: createdBooking.uid!,
            },
            booker,
            organizer,
            emails,
            iCalUID: "MOCKED_GOOGLE_CALENDAR_ICS_ID",
          });
          expectBookingCreatedWebhookToHaveBeenFired({
            booker,
            organizer,
            location: BookingLocations.CalVideo,
            subscriberUrl: "http://my-webhook.example.com",
            videoCallUrl: `${WEBAPP_URL}/video/${createdBooking.uid}`,
          });
        },
        timeout
      );

      test(
        `should create a successful booking in the organizer calendar(in the scenario when event type doesn't have destination calendar)
          1. Should create a booking in the database
          2. Should send emails to the booker as well as organizer
          3. Should fallback to create a booking in the Organizer Calendar if event doesn't have destination calendar
          3. Should trigger BOOKING_CREATED webhook
    `,
        async ({ emails }) => {
          const handleNewBooking = (await import("@calcom/features/bookings/lib/handleNewBooking")).default;
          const booker = getBooker({
            email: "booker@example.com",
            name: "Booker",
          });

          const organizer = getOrganizer({
            name: "Organizer",
            email: "organizer@example.com",
            id: 101,
            schedules: [TestData.schedules.IstWorkHours],
            credentials: [getGoogleCalendarCredential()],
            selectedCalendars: [TestData.selectedCalendars.google],
            destinationCalendar: {
              integration: "google_calendar",
              externalId: "organizer@google-calendar.com",
            },
          });
          await createBookingScenario(
            getScenarioData({
              webhooks: [
                {
                  userId: organizer.id,
                  eventTriggers: ["BOOKING_CREATED"],
                  subscriberUrl: "http://my-webhook.example.com",
                  active: true,
                  eventTypeId: 1,
                  appId: null,
                },
              ],
              eventTypes: [
                {
                  id: 1,
                  slotInterval: 45,
                  length: 45,
                  users: [
                    {
                      id: 101,
                    },
                  ],
                },
              ],
              organizer,
              apps: [TestData.apps["google-calendar"], TestData.apps["daily-video"]],
            })
          );

          mockSuccessfulVideoMeetingCreation({
            metadataLookupKey: "dailyvideo",
            videoMeetingData: {
              id: "MOCK_ID",
              password: "MOCK_PASS",
              url: `http://mock-dailyvideo.example.com/meeting-1`,
            },
          });

          const calendarMock = mockCalendarToHaveNoBusySlots("googlecalendar", {
            create: {
              uid: "MOCK_ID",
              id: "GOOGLE_CALENDAR_EVENT_ID",
              iCalUID: "MOCKED_GOOGLE_CALENDAR_ICS_ID",
            },
          });

          const mockBookingData = getMockRequestDataForBooking({
            data: {
              eventTypeId: 1,
              responses: {
                email: booker.email,
                name: booker.name,
                location: { optionValue: "", value: BookingLocations.CalVideo },
              },
            },
          });

          const { req } = createMockNextJsRequest({
            method: "POST",
            body: mockBookingData,
          });

          const createdBooking = await handleNewBooking(req);
          expect(createdBooking.responses).toContain({
            email: booker.email,
            name: booker.name,
          });

          expect(createdBooking).toContain({
            location: BookingLocations.CalVideo,
          });

          await expectBookingToBeInDatabase({
            description: "",
            // eslint-disable-next-line @typescript-eslint/no-non-null-assertion
            uid: createdBooking.uid!,
            eventTypeId: mockBookingData.eventTypeId,
            status: BookingStatus.ACCEPTED,
            references: [
              {
                type: appStoreMetadata.dailyvideo.type,
                uid: "MOCK_ID",
                meetingId: "MOCK_ID",
                meetingPassword: "MOCK_PASS",
                meetingUrl: "http://mock-dailyvideo.example.com/meeting-1",
              },
              {
                type: appStoreMetadata.googlecalendar.type,
                uid: "GOOGLE_CALENDAR_EVENT_ID",
                meetingId: "GOOGLE_CALENDAR_EVENT_ID",
                meetingPassword: "MOCK_PASSWORD",
                meetingUrl: "https://UNUSED_URL",
              },
            ],
          });

          expectWorkflowToBeTriggered();
          expectSuccessfulCalendarEventCreationInCalendar(calendarMock, {
            calendarId: "organizer@google-calendar.com",
            videoCallUrl: "http://mock-dailyvideo.example.com/meeting-1",
          });

          expectSuccessfulBookingCreationEmails({
            booking: {
              uid: createdBooking.uid!,
            },
            booker,
            organizer,
            emails,
            iCalUID: "MOCKED_GOOGLE_CALENDAR_ICS_ID",
          });

          expectBookingCreatedWebhookToHaveBeenFired({
            booker,
            organizer,
            location: BookingLocations.CalVideo,
            subscriberUrl: "http://my-webhook.example.com",
            videoCallUrl: `${WEBAPP_URL}/video/${createdBooking.uid}`,
          });
        },
        timeout
      );

      test(
        `an error in creating a calendar event should not stop the booking creation - Current behaviour is wrong as the booking is created but no-one is notified of it`,
        async ({}) => {
          const handleNewBooking = (await import("@calcom/features/bookings/lib/handleNewBooking")).default;
          const booker = getBooker({
            email: "booker@example.com",
            name: "Booker",
          });

          const organizer = getOrganizer({
            name: "Organizer",
            email: "organizer@example.com",
            id: 101,
            schedules: [TestData.schedules.IstWorkHours],
            credentials: [getGoogleCalendarCredential()],
            selectedCalendars: [TestData.selectedCalendars.google],
            destinationCalendar: {
              integration: "google_calendar",
              externalId: "organizer@google-calendar.com",
            },
          });
          await createBookingScenario(
            getScenarioData({
              webhooks: [
                {
                  userId: organizer.id,
                  eventTriggers: ["BOOKING_CREATED"],
                  subscriberUrl: "http://my-webhook.example.com",
                  active: true,
                  eventTypeId: 1,
                  appId: null,
                },
              ],
              eventTypes: [
                {
                  id: 1,
                  slotInterval: 45,
                  length: 45,
                  users: [
                    {
                      id: 101,
                    },
                  ],
                },
              ],
              organizer,
              apps: [TestData.apps["google-calendar"], TestData.apps["daily-video"]],
            })
          );

          const _calendarMock = mockCalendarToCrashOnCreateEvent("googlecalendar");

          const mockBookingData = getMockRequestDataForBooking({
            data: {
              eventTypeId: 1,
              responses: {
                email: booker.email,
                name: booker.name,
                location: { optionValue: "", value: "New York" },
              },
            },
          });

          const { req } = createMockNextJsRequest({
            method: "POST",
            body: mockBookingData,
          });

          const createdBooking = await handleNewBooking(req);
          expect(createdBooking.responses).toContain({
            email: booker.email,
            name: booker.name,
          });

          expect(createdBooking).toContain({
            location: "New York",
          });

          await expectBookingToBeInDatabase({
            description: "",
            // eslint-disable-next-line @typescript-eslint/no-non-null-assertion
            uid: createdBooking.uid!,
            eventTypeId: mockBookingData.eventTypeId,
            status: BookingStatus.ACCEPTED,
            references: [
              {
                type: appStoreMetadata.googlecalendar.type,
                // A reference is still created in case of event creation failure, with nullish values. Not sure what's the purpose for this.
                uid: "",
                meetingId: null,
                meetingPassword: null,
                meetingUrl: null,
              },
            ],
          });

          expectWorkflowToBeTriggered();

          // FIXME: We should send Broken Integration emails on calendar event creation failure
          // expectCalendarEventCreationFailureEmails({ booker, organizer, emails });

          expectBookingCreatedWebhookToHaveBeenFired({
            booker,
            organizer,
            location: "New York",
            subscriberUrl: "http://my-webhook.example.com",
          });
        },
        timeout
      );

      test(
        "If destination calendar has no credential ID due to some reason, it should create the event in first connected calendar instead",
        async ({ emails }) => {
          const handleNewBooking = (await import("@calcom/features/bookings/lib/handleNewBooking")).default;
          const booker = getBooker({
            email: "booker@example.com",
            name: "Booker",
          });

          const organizer = getOrganizer({
            name: "Organizer",
            email: "organizer@example.com",
            id: 101,
            schedules: [TestData.schedules.IstWorkHours],
            credentials: [getGoogleCalendarCredential()],
            selectedCalendars: [TestData.selectedCalendars.google],
            destinationCalendar: {
              integration: "google_calendar",
              externalId: "organizer@google-calendar.com",
            },
          });

          await createBookingScenario(
            getScenarioData({
              webhooks: [
                {
                  userId: organizer.id,
                  eventTriggers: ["BOOKING_CREATED"],
                  subscriberUrl: "http://my-webhook.example.com",
                  active: true,
                  eventTypeId: 1,
                  appId: null,
                },
              ],
              eventTypes: [
                {
                  id: 1,
                  slotInterval: 45,
                  length: 45,
                  users: [
                    {
                      id: 101,
                    },
                  ],
                },
              ],
              organizer,
              apps: [TestData.apps["google-calendar"], TestData.apps["daily-video"]],
            })
          );

          // await prismaMock.destinationCalendar.update({
          //   where: {
          //     userId: organizer.id,
          //   },
          //   data: {
          //     credentialId: null,
          //   },
          // });
          mockSuccessfulVideoMeetingCreation({
            metadataLookupKey: "dailyvideo",
            videoMeetingData: {
              id: "MOCK_ID",
              password: "MOCK_PASS",
              url: `http://mock-dailyvideo.example.com/meeting-1`,
            },
          });

          const calendarMock = mockCalendarToHaveNoBusySlots("googlecalendar", {
            create: {
              uid: "MOCK_ID",
              id: "GOOGLE_CALENDAR_EVENT_ID",
              iCalUID: "MOCKED_GOOGLE_CALENDAR_ICS_ID",
            },
          });

          const mockBookingData = getMockRequestDataForBooking({
            data: {
              eventTypeId: 1,
              responses: {
                email: booker.email,
                name: booker.name,
                location: { optionValue: "", value: BookingLocations.CalVideo },
              },
            },
          });

          const { req } = createMockNextJsRequest({
            method: "POST",
            body: mockBookingData,
          });

          const createdBooking = await handleNewBooking(req);
          expect(createdBooking.responses).toContain({
            email: booker.email,
            name: booker.name,
          });

          expect(createdBooking).toContain({
            location: BookingLocations.CalVideo,
          });

          await expectBookingToBeInDatabase({
            description: "",
            // eslint-disable-next-line @typescript-eslint/no-non-null-assertion
            uid: createdBooking.uid!,
            eventTypeId: mockBookingData.eventTypeId,
            status: BookingStatus.ACCEPTED,
            references: [
              {
                type: appStoreMetadata.dailyvideo.type,
                uid: "MOCK_ID",
                meetingId: "MOCK_ID",
                meetingPassword: "MOCK_PASS",
                meetingUrl: "http://mock-dailyvideo.example.com/meeting-1",
              },
              {
                type: appStoreMetadata.googlecalendar.type,
                uid: "GOOGLE_CALENDAR_EVENT_ID",
                meetingId: "GOOGLE_CALENDAR_EVENT_ID",
                meetingPassword: "MOCK_PASSWORD",
                meetingUrl: "https://UNUSED_URL",
              },
            ],
          });

          expectWorkflowToBeTriggered();
          expectSuccessfulCalendarEventCreationInCalendar(calendarMock, {
            calendarId: "organizer@google-calendar.com",
            videoCallUrl: "http://mock-dailyvideo.example.com/meeting-1",
          });

          expectSuccessfulBookingCreationEmails({
            booking: {
              uid: createdBooking.uid!,
            },
            booker,
            organizer,
            emails,
            iCalUID: "MOCKED_GOOGLE_CALENDAR_ICS_ID",
          });

          expectBookingCreatedWebhookToHaveBeenFired({
            booker,
            organizer,
            location: BookingLocations.CalVideo,
            subscriberUrl: "http://my-webhook.example.com",
            videoCallUrl: `${WEBAPP_URL}/video/${createdBooking.uid}`,
          });
        },
        timeout
      );
    });

    describe("Video Meeting Creation", () => {
      test(
        `should create a successful booking with Zoom if used`,
        async ({ emails }) => {
          const handleNewBooking = (await import("@calcom/features/bookings/lib/handleNewBooking")).default;
          const subscriberUrl = "http://my-webhook.example.com";
          const booker = getBooker({
            email: "booker@example.com",
            name: "Booker",
          });

          const organizer = getOrganizer({
            name: "Organizer",
            email: "organizer@example.com",
            id: 101,
            schedules: [TestData.schedules.IstWorkHours],
            credentials: [getZoomAppCredential()],
            selectedCalendars: [TestData.selectedCalendars.google],
          });
          await createBookingScenario(
            getScenarioData({
              organizer,
              eventTypes: [
                {
                  id: 1,
                  slotInterval: 45,
                  length: 45,
                  users: [
                    {
                      id: 101,
                    },
                  ],
                },
              ],
              apps: [TestData.apps["zoomvideo"]],
              webhooks: [
                {
                  userId: organizer.id,
                  eventTriggers: ["BOOKING_CREATED"],
                  subscriberUrl,
                  active: true,
                  eventTypeId: 1,
                  appId: null,
                },
              ],
            })
          );
          mockSuccessfulVideoMeetingCreation({
            metadataLookupKey: "zoomvideo",
          });

          const { req } = createMockNextJsRequest({
            method: "POST",
            body: getMockRequestDataForBooking({
              data: {
                eventTypeId: 1,
                responses: {
                  email: booker.email,
                  name: booker.name,
                  location: { optionValue: "", value: BookingLocations.ZoomVideo },
                },
              },
            }),
          });
          const createdBooking = await handleNewBooking(req);

          expectSuccessfulBookingCreationEmails({
            booking: {
              uid: createdBooking.uid!,
            },
            booker,
            organizer,
            emails,
            // Because no calendar was involved, we don't have an ics UID
            iCalUID: createdBooking.uid!,
          });

          expectBookingCreatedWebhookToHaveBeenFired({
            booker,
            organizer,
            location: BookingLocations.ZoomVideo,
            subscriberUrl,
            videoCallUrl: "http://mock-zoomvideo.example.com",
          });
        },
        timeout
      );

      test(
        `Booking should still be created if booking with Zoom errors`,
        async ({ emails }) => {
          const handleNewBooking = (await import("@calcom/features/bookings/lib/handleNewBooking")).default;
          const subscriberUrl = "http://my-webhook.example.com";
          const booker = getBooker({
            email: "booker@example.com",
            name: "Booker",
          });

          const organizer = getOrganizer({
            name: "Organizer",
            email: "organizer@example.com",
            id: 101,
            schedules: [TestData.schedules.IstWorkHours],
            credentials: [getZoomAppCredential()],
            selectedCalendars: [TestData.selectedCalendars.google],
          });
          await createBookingScenario(
            getScenarioData({
              organizer,
              eventTypes: [
                {
                  id: 1,
                  slotInterval: 45,
                  length: 45,
                  users: [
                    {
                      id: 101,
                    },
                  ],
                },
              ],
              apps: [TestData.apps["zoomvideo"]],
              webhooks: [
                {
                  userId: organizer.id,
                  eventTriggers: ["BOOKING_CREATED"],
                  subscriberUrl,
                  active: true,
                  eventTypeId: 1,
                  appId: null,
                },
              ],
            })
          );

          mockVideoAppToCrashOnCreateMeeting({
            metadataLookupKey: "zoomvideo",
          });

          const { req } = createMockNextJsRequest({
            method: "POST",
            body: getMockRequestDataForBooking({
              data: {
                eventTypeId: 1,
                responses: {
                  email: booker.email,
                  name: booker.name,
                  location: { optionValue: "", value: BookingLocations.ZoomVideo },
                },
              },
            }),
          });
          await handleNewBooking(req);

          expectBrokenIntegrationEmails({ booker, organizer, emails });

          expectBookingCreatedWebhookToHaveBeenFired({
            booker,
            organizer,
            location: BookingLocations.ZoomVideo,
            subscriberUrl,
            videoCallUrl: null,
          });
        },
        timeout
      );
    });

    describe(
      "Availability Check during booking",
      () => {
        test(
          `should fail a booking if there is already a Cal.com booking overlapping the time`,
          async ({}) => {
            const handleNewBooking = (await import("@calcom/features/bookings/lib/handleNewBooking")).default;

            const booker = getBooker({
              email: "booker@example.com",
              name: "Booker",
            });

            const organizer = getOrganizer({
              name: "Organizer",
              email: "organizer@example.com",
              id: 101,
              schedules: [TestData.schedules.IstWorkHours],
              // credentials: [getGoogleCalendarCredential()],
              // selectedCalendars: [TestData.selectedCalendars.google],
            });

            const { dateString: plus1DateString } = getDate({ dateIncrement: 1 });
            const uidOfOverlappingBooking = "harWv3eHgconAED2j4gcVhP";
            await createBookingScenario(
              getScenarioData({
                eventTypes: [
                  {
                    id: 1,
                    slotInterval: 45,
                    length: 45,
                    users: [
                      {
                        id: 101,
                      },
                    ],
                  },
                ],
                bookings: [
                  {
                    uid: uidOfOverlappingBooking,
                    eventTypeId: 1,
                    userId: 101,
                    status: BookingStatus.ACCEPTED,
                    startTime: `${plus1DateString}T05:00:00.000Z`,
                    endTime: `${plus1DateString}T05:15:00.000Z`,
                  },
                ],
                organizer,
              })
            );

            const mockBookingData = getMockRequestDataForBooking({
              data: {
                start: `${getDate({ dateIncrement: 1 }).dateString}T04:00:00.000Z`,
                end: `${getDate({ dateIncrement: 1 }).dateString}T05:30:00.000Z`,
                eventTypeId: 1,
                responses: {
                  email: booker.email,
                  name: booker.name,
                  location: { optionValue: "", value: "New York" },
                },
              },
            });

            const { req } = createMockNextJsRequest({
              method: "POST",
              body: mockBookingData,
            });

            await expect(async () => await handleNewBooking(req)).rejects.toThrowError(
              "No available users found"
            );
          },
          timeout
        );

        test(
          `should fail a booking if there is already a booking in the organizer's selectedCalendars(Single Calendar) with the overlapping time`,
          async () => {
            const handleNewBooking = (await import("@calcom/features/bookings/lib/handleNewBooking")).default;
            const organizerId = 101;
            const booker = getBooker({
              email: "booker@example.com",
              name: "Booker",
            });

            const organizer = getOrganizer({
              name: "Organizer",
              email: "organizer@example.com",
              id: organizerId,
              schedules: [TestData.schedules.IstWorkHours],
              credentials: [getGoogleCalendarCredential()],
              selectedCalendars: [TestData.selectedCalendars.google],
            });
            const { dateString: plus1DateString } = getDate({ dateIncrement: 1 });

            await createBookingScenario(
              getScenarioData({
                webhooks: [
                  {
                    userId: organizer.id,
                    eventTriggers: ["BOOKING_CREATED"],
                    subscriberUrl: "http://my-webhook.example.com",
                    active: true,
                    eventTypeId: 1,
                    appId: null,
                  },
                ],
                eventTypes: [
                  {
                    id: 1,
                    slotInterval: 45,
                    length: 45,
                    users: [
                      {
                        id: 101,
                      },
                    ],
                  },
                ],
                organizer,
                apps: [TestData.apps["google-calendar"]],
              })
            );

            const _calendarMock = mockCalendar("googlecalendar", {
              create: {
                uid: "MOCK_ID",
                iCalUID: "MOCKED_GOOGLE_CALENDAR_ICS_ID",
              },
              busySlots: [
                {
                  start: `${plus1DateString}T05:00:00.000Z`,
                  end: `${plus1DateString}T05:15:00.000Z`,
                },
              ],
            });

            const mockBookingData = getMockRequestDataForBooking({
              data: {
                start: `${getDate({ dateIncrement: 1 }).dateString}T04:00:00.000Z`,
                end: `${getDate({ dateIncrement: 1 }).dateString}T05:30:00.000Z`,
                eventTypeId: 1,
                responses: {
                  email: booker.email,
                  name: booker.name,
                  location: { optionValue: "", value: "New York" },
                },
              },
            });

            const { req } = createMockNextJsRequest({
              method: "POST",
              body: mockBookingData,
            });

            await expect(async () => await handleNewBooking(req)).rejects.toThrowError(
              "No available users found"
            );
          },
          timeout
        );
      },
      timeout
    );

    describe("Event Type that requires confirmation", () => {
      test(
        `should create a booking request for event that requires confirmation
            1. Should create a booking in the database with status PENDING
            2. Should send emails to the booker as well as organizer for booking request and awaiting approval
            3. Should trigger BOOKING_REQUESTED webhook
    `,
        async ({ emails }) => {
          const handleNewBooking = (await import("@calcom/features/bookings/lib/handleNewBooking")).default;
          const subscriberUrl = "http://my-webhook.example.com";
          const booker = getBooker({
            email: "booker@example.com",
            name: "Booker",
          });

          const organizer = getOrganizer({
            name: "Organizer",
            email: "organizer@example.com",
            id: 101,
            schedules: [TestData.schedules.IstWorkHours],
            credentials: [getGoogleCalendarCredential()],
            selectedCalendars: [TestData.selectedCalendars.google],
          });
          const scenarioData = getScenarioData({
            webhooks: [
              {
                userId: organizer.id,
                eventTriggers: ["BOOKING_CREATED"],
                subscriberUrl,
                active: true,
                eventTypeId: 1,
                appId: null,
              },
            ],
            eventTypes: [
              {
                id: 1,
                slotInterval: 45,
                requiresConfirmation: true,
                length: 45,
                users: [
                  {
                    id: 101,
                  },
                ],
              },
            ],
            organizer,
            apps: [TestData.apps["google-calendar"], TestData.apps["daily-video"]],
          });
          await createBookingScenario(scenarioData);

          mockSuccessfulVideoMeetingCreation({
            metadataLookupKey: "dailyvideo",
          });

          mockCalendarToHaveNoBusySlots("googlecalendar", {
            create: {
              iCalUID: "MOCKED_GOOGLE_CALENDAR_ICS_ID",
            },
          });

          const mockBookingData = getMockRequestDataForBooking({
            data: {
              eventTypeId: 1,
              responses: {
                email: booker.email,
                name: booker.name,
                location: { optionValue: "", value: BookingLocations.CalVideo },
              },
            },
          });

          const { req } = createMockNextJsRequest({
            method: "POST",
            body: mockBookingData,
          });

          const createdBooking = await handleNewBooking(req);
          expect(createdBooking.responses).toContain({
            email: booker.email,
            name: booker.name,
          });

          expect(createdBooking).toContain({
            location: BookingLocations.CalVideo,
          });

          await expectBookingToBeInDatabase({
            description: "",
            // eslint-disable-next-line @typescript-eslint/no-non-null-assertion
            uid: createdBooking.uid!,
            eventTypeId: mockBookingData.eventTypeId,
            status: BookingStatus.PENDING,
          });

          expectWorkflowToBeTriggered();

          expectBookingRequestedEmails({
            booker,
            organizer,
            emails,
          });

          expectBookingRequestedWebhookToHaveBeenFired({
            booker,
            organizer,
            location: BookingLocations.CalVideo,
            subscriberUrl,
            eventType: scenarioData.eventTypes[0],
          });
        },
        timeout
      );

      /**
       * NOTE: We might want to think about making the bookings get ACCEPTED automatically if the booker is the organizer of the event-type. This is a design decision it seems for now.
       */
      test(
        `should make a fresh booking in PENDING state even when the booker is the organizer of the event-type 
        1. Should create a booking in the database with status PENDING
        2. Should send emails to the booker as well as organizer for booking request and awaiting approval
        3. Should trigger BOOKING_REQUESTED webhook
    `,
        async ({ emails }) => {
          const handleNewBooking = (await import("@calcom/features/bookings/lib/handleNewBooking")).default;
          const subscriberUrl = "http://my-webhook.example.com";
          const booker = getBooker({
            email: "booker@example.com",
            name: "Booker",
          });

          const organizer = getOrganizer({
            name: "Organizer",
            email: "organizer@example.com",
            id: 101,
            schedules: [TestData.schedules.IstWorkHours],
            credentials: [getGoogleCalendarCredential()],
            selectedCalendars: [TestData.selectedCalendars.google],
          });
          const scenarioData = getScenarioData({
            webhooks: [
              {
                userId: organizer.id,
                eventTriggers: ["BOOKING_CREATED"],
                subscriberUrl,
                active: true,
                eventTypeId: 1,
                appId: null,
              },
            ],
            eventTypes: [
              {
                id: 1,
                slotInterval: 45,
                requiresConfirmation: true,
                length: 45,
                users: [
                  {
                    id: 101,
                  },
                ],
              },
            ],
            organizer,
            apps: [TestData.apps["google-calendar"], TestData.apps["daily-video"]],
          });
          await createBookingScenario(scenarioData);

          mockSuccessfulVideoMeetingCreation({
            metadataLookupKey: "dailyvideo",
          });

          mockCalendarToHaveNoBusySlots("googlecalendar", {
            create: {
              iCalUID: "MOCKED_GOOGLE_CALENDAR_ICS_ID",
            },
          });

          const mockBookingData = getMockRequestDataForBooking({
            data: {
              eventTypeId: 1,
              responses: {
                email: booker.email,
                name: booker.name,
                location: { optionValue: "", value: BookingLocations.CalVideo },
              },
            },
          });

          const { req } = createMockNextJsRequest({
            method: "POST",
            body: mockBookingData,
          });

          req.userId = organizer.id;

          const createdBooking = await handleNewBooking(req);

          await expectBookingToBeInDatabase({
            description: "",
            // eslint-disable-next-line @typescript-eslint/no-non-null-assertion
            uid: createdBooking.uid!,
            eventTypeId: mockBookingData.eventTypeId,
            status: BookingStatus.PENDING,
            location: BookingLocations.CalVideo,
            responses: expect.objectContaining({
              email: booker.email,
              name: booker.name,
            }),
          });

          expectWorkflowToBeTriggered();

          expectBookingRequestedEmails({
            booker,
            organizer,
            emails,
          });

          expectBookingRequestedWebhookToHaveBeenFired({
            booker,
            organizer,
            location: BookingLocations.CalVideo,
            subscriberUrl,
            eventType: scenarioData.eventTypes[0],
          });
        },
        timeout
      );

      test(
        `should create a booking for event that requires confirmation based on a booking notice duration threshold, if threshold is not met
            1. Should create a booking in the database with status ACCEPTED
            2. Should send emails to the booker as well as organizer
            3. Should trigger BOOKING_CREATED webhook
    `,
        async ({ emails }) => {
          const handleNewBooking = (await import("@calcom/features/bookings/lib/handleNewBooking")).default;
          const booker = getBooker({
            email: "booker@example.com",
            name: "Booker",
          });
          const subscriberUrl = "http://my-webhook.example.com";

          const organizer = getOrganizer({
            name: "Organizer",
            email: "organizer@example.com",
            id: 101,
            schedules: [TestData.schedules.IstWorkHours],
            credentials: [getGoogleCalendarCredential()],
            selectedCalendars: [TestData.selectedCalendars.google],
          });

          await createBookingScenario(
            getScenarioData({
              webhooks: [
                {
                  userId: organizer.id,
                  eventTriggers: ["BOOKING_CREATED"],
                  subscriberUrl,
                  active: true,
                  eventTypeId: 1,
                  appId: null,
                },
              ],
              eventTypes: [
                {
                  id: 1,
                  slotInterval: 45,
                  requiresConfirmation: true,
                  metadata: {
                    requiresConfirmationThreshold: {
                      time: 30,
                      unit: "minutes",
                    },
                  },
                  length: 45,
                  users: [
                    {
                      id: 101,
                    },
                  ],
                },
              ],
              organizer,
              apps: [TestData.apps["google-calendar"], TestData.apps["daily-video"]],
            })
          );

          mockSuccessfulVideoMeetingCreation({
            metadataLookupKey: "dailyvideo",
          });

          mockCalendarToHaveNoBusySlots("googlecalendar", {
            create: {
              iCalUID: "MOCKED_GOOGLE_CALENDAR_ICS_ID",
            },
          });

          const mockBookingData = getMockRequestDataForBooking({
            data: {
              eventTypeId: 1,
              responses: {
                email: booker.email,
                name: booker.name,
                location: { optionValue: "", value: BookingLocations.CalVideo },
              },
            },
          });

          const { req } = createMockNextJsRequest({
            method: "POST",
            body: mockBookingData,
          });

          const createdBooking = await handleNewBooking(req);
          expect(createdBooking.responses).toContain({
            email: booker.email,
            name: booker.name,
          });

          expect(createdBooking).toContain({
            location: BookingLocations.CalVideo,
          });

          await expectBookingToBeInDatabase({
            description: "",
            // eslint-disable-next-line @typescript-eslint/no-non-null-assertion
            uid: createdBooking.uid!,
            eventTypeId: mockBookingData.eventTypeId,
            status: BookingStatus.ACCEPTED,
          });

          expectWorkflowToBeTriggered();

          expectSuccessfulBookingCreationEmails({
            booking: {
              uid: createdBooking.uid!,
            },
            booker,
            organizer,
            emails,
            iCalUID: "MOCKED_GOOGLE_CALENDAR_ICS_ID",
          });

          expectBookingCreatedWebhookToHaveBeenFired({
            booker,
            organizer,
            location: BookingLocations.CalVideo,
            subscriberUrl,
            videoCallUrl: `${WEBAPP_URL}/video/${createdBooking.uid}`,
          });
        },
        timeout
      );

      test(
        `should create a booking for event that requires confirmation based on a booking notice duration threshold, if threshold IS MET
            1. Should create a booking in the database with status PENDING
            2. Should send emails to the booker as well as organizer for booking request and awaiting approval
            3. Should trigger BOOKING_REQUESTED webhook
    `,
        async ({ emails }) => {
          const handleNewBooking = (await import("@calcom/features/bookings/lib/handleNewBooking")).default;
          const subscriberUrl = "http://my-webhook.example.com";
          const booker = getBooker({
            email: "booker@example.com",
            name: "Booker",
          });

          const organizer = getOrganizer({
            name: "Organizer",
            email: "organizer@example.com",
            id: 101,
            schedules: [TestData.schedules.IstWorkHours],
            credentials: [getGoogleCalendarCredential()],
            selectedCalendars: [TestData.selectedCalendars.google],
          });
          const scenarioData = getScenarioData({
            webhooks: [
              {
                userId: organizer.id,
                eventTriggers: ["BOOKING_CREATED"],
                subscriberUrl,
                active: true,
                eventTypeId: 1,
                appId: null,
              },
            ],
            eventTypes: [
              {
                id: 1,
                slotInterval: 45,
                requiresConfirmation: true,
                metadata: {
                  requiresConfirmationThreshold: {
                    time: 120,
                    unit: "hours",
                  },
                },
                length: 45,
                users: [
                  {
                    id: 101,
                  },
                ],
              },
            ],
            organizer,
            apps: [TestData.apps["google-calendar"], TestData.apps["daily-video"]],
          });

          await createBookingScenario(scenarioData);

          mockSuccessfulVideoMeetingCreation({
            metadataLookupKey: "dailyvideo",
          });

          mockCalendarToHaveNoBusySlots("googlecalendar", {
            create: {
              iCalUID: "MOCKED_GOOGLE_CALENDAR_ICS_ID",
            },
          });

          const mockBookingData = getMockRequestDataForBooking({
            data: {
              eventTypeId: 1,
              responses: {
                email: booker.email,
                name: booker.name,
                location: { optionValue: "", value: BookingLocations.CalVideo },
              },
            },
          });

          const { req } = createMockNextJsRequest({
            method: "POST",
            body: mockBookingData,
          });

          const createdBooking = await handleNewBooking(req);
          expect(createdBooking.responses).toContain({
            email: booker.email,
            name: booker.name,
          });

          expect(createdBooking).toContain({
            location: BookingLocations.CalVideo,
          });

          await expectBookingToBeInDatabase({
            description: "",
            // eslint-disable-next-line @typescript-eslint/no-non-null-assertion
            uid: createdBooking.uid!,
            eventTypeId: mockBookingData.eventTypeId,
            status: BookingStatus.PENDING,
          });

          expectWorkflowToBeTriggered();

          expectBookingRequestedEmails({ booker, organizer, emails });

          expectBookingRequestedWebhookToHaveBeenFired({
            booker,
            organizer,
            location: BookingLocations.CalVideo,
            subscriberUrl,
            eventType: scenarioData.eventTypes[0],
          });
        },
        timeout
      );
    });

    // FIXME: We shouldn't throw error here, the behaviour should be fixed.
    test(
      `if booking with Cal Video(Daily Video) fails, booking creation fails with uncaught error`,
      async ({}) => {
        const handleNewBooking = (await import("@calcom/features/bookings/lib/handleNewBooking")).default;
        const booker = getBooker({
          email: "booker@example.org",
          name: "Booker",
        });
        const organizer = TestData.users.example;

        await createBookingScenario({
          eventTypes: [
            {
              id: 1,
              slotInterval: 45,
              length: 45,
              users: [
                {
                  id: 101,
                },
              ],
            },
          ],
          users: [
            {
              ...organizer,
              id: 101,
              schedules: [TestData.schedules.IstWorkHours],
              credentials: [getGoogleCalendarCredential()],
              selectedCalendars: [TestData.selectedCalendars.google],
            },
          ],
          apps: [TestData.apps["google-calendar"], TestData.apps["daily-video"]],
        });

        mockErrorOnVideoMeetingCreation({
          metadataLookupKey: "dailyvideo",
        });

        mockCalendarToHaveNoBusySlots("googlecalendar");

        const { req } = createMockNextJsRequest({
          method: "POST",
          body: getMockRequestDataForBooking({
            data: {
              eventTypeId: 1,
              responses: {
                email: booker.email,
                name: booker.name,
                location: { optionValue: "", value: BookingLocations.CalVideo },
              },
            },
          }),
        });

        try {
          await handleNewBooking(req);
        } catch (e) {
          expect(e).toBeInstanceOf(MockError);
          expect((e as { message: string }).message).toBe("Error creating Video meeting");
        }
      },
      timeout
    );

    test(
      `should create a successful booking when location is provided as label of an option(Done for Organizer Address)
      1. Should create a booking in the database
      2. Should send emails to the booker as well as organizer
      3. Should trigger BOOKING_CREATED webhook
    `,
      async ({ emails }) => {
        const handleNewBooking = (await import("@calcom/features/bookings/lib/handleNewBooking")).default;
        const booker = getBooker({
          email: "booker@example.com",
          name: "Booker",
        });

        const organizer = getOrganizer({
          name: "Organizer",
          email: "organizer@example.com",
          id: 101,
          schedules: [TestData.schedules.IstWorkHours],
          credentials: [getGoogleCalendarCredential()],
          selectedCalendars: [TestData.selectedCalendars.google],
        });

        const mockBookingData = getMockRequestDataForBooking({
          data: {
            eventTypeId: 1,
            responses: {
              email: booker.email,
              name: booker.name,
              location: { optionValue: "", value: "New York" },
            },
          },
        });

        const { req } = createMockNextJsRequest({
          method: "POST",
          body: mockBookingData,
        });

        const scenarioData = getScenarioData({
          webhooks: [
            {
              userId: organizer.id,
              eventTriggers: ["BOOKING_CREATED"],
              subscriberUrl: "http://my-webhook.example.com",
              active: true,
              eventTypeId: 1,
              appId: null,
            },
          ],
          eventTypes: [
            {
              id: 1,
              slotInterval: 45,
              length: 45,
              users: [
                {
                  id: 101,
                },
              ],
            },
          ],
          organizer,
          apps: [TestData.apps["google-calendar"], TestData.apps["daily-video"]],
        });

        mockCalendarToHaveNoBusySlots("googlecalendar", {
          create: {
            iCalUID: "MOCKED_GOOGLE_CALENDAR_ICS_ID",
          },
        });
        await createBookingScenario(scenarioData);

        const createdBooking = await handleNewBooking(req);
        expect(createdBooking.responses).toContain({
          email: booker.email,
          name: booker.name,
        });

        expect(createdBooking).toContain({
          location: "New York",
        });

        await expectBookingToBeInDatabase({
          description: "",
          // eslint-disable-next-line @typescript-eslint/no-non-null-assertion
          uid: createdBooking.uid!,
          eventTypeId: mockBookingData.eventTypeId,
          status: BookingStatus.ACCEPTED,
        });

        expectWorkflowToBeTriggered();

        expectSuccessfulBookingCreationEmails({
          booking: {
            uid: createdBooking.uid!,
          },
          booker,
          organizer,
          emails,
          iCalUID: "MOCKED_GOOGLE_CALENDAR_ICS_ID",
        });
        expectBookingCreatedWebhookToHaveBeenFired({
          booker,
          organizer,
          location: "New York",
          subscriberUrl: "http://my-webhook.example.com",
        });
      },
      timeout
    );

    describe("Paid Events", () => {
      test(
        `Event Type that doesn't require confirmation
            1. Should create a booking in the database with status PENDING
            2. Should send email to the booker for Payment request
            3. Should trigger BOOKING_PAYMENT_INITIATED webhook
            4. Once payment is successful, should trigger BOOKING_CREATED webhook
      `,
        async ({ emails }) => {
          const handleNewBooking = (await import("@calcom/features/bookings/lib/handleNewBooking")).default;
          const booker = getBooker({
            email: "booker@example.com",
            name: "Booker",
          });

          const organizer = getOrganizer({
            name: "Organizer",
            email: "organizer@example.com",
            id: 101,
            schedules: [TestData.schedules.IstWorkHours],
            credentials: [getGoogleCalendarCredential(), getStripeAppCredential()],
            selectedCalendars: [TestData.selectedCalendars.google],
          });
          const scenarioData = getScenarioData({
            webhooks: [
              {
                userId: organizer.id,
                eventTriggers: ["BOOKING_CREATED"],
                subscriberUrl: "http://my-webhook.example.com",
                active: true,
                eventTypeId: 1,
                appId: null,
              },
            ],
            eventTypes: [
              {
                id: 1,
                title: "Paid Event",
                description: "It's a test Paid Event",
                slotInterval: 45,
                requiresConfirmation: false,
                metadata: {
                  apps: {
                    // EventType is connected to stripe.
                    stripe: {
                      price: 100,
                      enabled: true,
                      currency: "inr" /*, credentialId: 57*/,
                    },
                  },
                },
                length: 45,
                users: [
                  {
                    id: 101,
                  },
                ],
              },
            ],
            organizer,
            apps: [
              TestData.apps["google-calendar"],
              TestData.apps["daily-video"],
              TestData.apps["stripe-payment"],
            ],
          });
          await createBookingScenario(scenarioData);
          mockSuccessfulVideoMeetingCreation({
            metadataLookupKey: "dailyvideo",
          });
          const { paymentUid, externalId } = mockPaymentApp({
            metadataLookupKey: "stripe",
            appStoreLookupKey: "stripepayment",
          });
          mockCalendarToHaveNoBusySlots("googlecalendar");
          const mockBookingData = getMockRequestDataForBooking({
            data: {
              eventTypeId: 1,
              responses: {
                email: booker.email,
                name: booker.name,
                location: { optionValue: "", value: BookingLocations.CalVideo },
              },
            },
          });

          const { req } = createMockNextJsRequest({
            method: "POST",
            body: mockBookingData,
          });
          const createdBooking = await handleNewBooking(req);

          expect(createdBooking).toContain({
            location: BookingLocations.CalVideo,
            paymentUid: paymentUid,
          });

          await expectBookingToBeInDatabase({
            description: "",
            location: BookingLocations.CalVideo,
            // eslint-disable-next-line @typescript-eslint/no-non-null-assertion
            uid: createdBooking.uid!,
            eventTypeId: mockBookingData.eventTypeId,
            status: BookingStatus.PENDING,
            responses: expect.objectContaining({
              email: booker.email,
              name: booker.name,
            }),
          });

          expectWorkflowToBeTriggered();
          expectAwaitingPaymentEmails({ organizer, booker, emails });

          expectBookingPaymentIntiatedWebhookToHaveBeenFired({
            booker,
            organizer,
            location: BookingLocations.CalVideo,
            subscriberUrl: "http://my-webhook.example.com",
            // eslint-disable-next-line @typescript-eslint/no-non-null-assertion
            paymentId: createdBooking.paymentId!,
          });

          const { webhookResponse } = await mockPaymentSuccessWebhookFromStripe({ externalId });

          expect(webhookResponse?.statusCode).toBe(200);
          await expectBookingToBeInDatabase({
            description: "",
            // eslint-disable-next-line @typescript-eslint/no-non-null-assertion
            uid: createdBooking.uid!,
            eventTypeId: mockBookingData.eventTypeId,
            status: BookingStatus.ACCEPTED,
          });

          expectBookingCreatedWebhookToHaveBeenFired({
            booker,
            organizer,
            location: BookingLocations.CalVideo,
            subscriberUrl: "http://my-webhook.example.com",
            videoCallUrl: `${WEBAPP_URL}/video/${createdBooking.uid}`,
            paidEvent: true,
          });
        },
        timeout
      );
      // TODO: We should introduce a new state BOOKING.PAYMENT_PENDING that can clearly differentiate b/w pending confirmation(stuck on Organizer) and pending payment(stuck on booker)
      test(
        `Event Type that requires confirmation
            1. Should create a booking in the database with status PENDING
            2. Should send email to the booker for Payment request
            3. Should trigger BOOKING_PAYMENT_INITIATED webhook
            4. Once payment is successful, should trigger BOOKING_REQUESTED webhook
            5. Booking should still stay in pending state
      `,
        async ({ emails }) => {
          const handleNewBooking = (await import("@calcom/features/bookings/lib/handleNewBooking")).default;
          const subscriberUrl = "http://my-webhook.example.com";
          const booker = getBooker({
            email: "booker@example.com",
            name: "Booker",
          });

          const organizer = getOrganizer({
            name: "Organizer",
            email: "organizer@example.com",
            id: 101,
            schedules: [TestData.schedules.IstWorkHours],
            credentials: [getGoogleCalendarCredential(), getStripeAppCredential()],
            selectedCalendars: [TestData.selectedCalendars.google],
          });

          const scenarioData = getScenarioData({
            webhooks: [
              {
                userId: organizer.id,
                eventTriggers: ["BOOKING_CREATED"],
                subscriberUrl,
                active: true,
                eventTypeId: 1,
                appId: null,
              },
            ],
            eventTypes: [
              {
                id: 1,
                slotInterval: 45,
                requiresConfirmation: true,
                metadata: {
                  apps: {
                    stripe: {
                      price: 100,
                      enabled: true,
                      currency: "inr" /*, credentialId: 57*/,
                    },
                  },
                },
                length: 45,
                users: [
                  {
                    id: 101,
                  },
                ],
              },
            ],
            organizer,
            apps: [
              TestData.apps["google-calendar"],
              TestData.apps["daily-video"],
              TestData.apps["stripe-payment"],
            ],
          });
          await createBookingScenario(scenarioData);
          mockSuccessfulVideoMeetingCreation({
            metadataLookupKey: "dailyvideo",
          });
          const { paymentUid, externalId } = mockPaymentApp({
            metadataLookupKey: "stripe",
            appStoreLookupKey: "stripepayment",
          });
          mockCalendarToHaveNoBusySlots("googlecalendar");

          const mockBookingData = getMockRequestDataForBooking({
            data: {
              eventTypeId: 1,
              responses: {
                email: booker.email,
                name: booker.name,
                location: { optionValue: "", value: BookingLocations.CalVideo },
              },
            },
          });
          const { req } = createMockNextJsRequest({
            method: "POST",
            body: mockBookingData,
          });
          const createdBooking = await handleNewBooking(req);

          expect(createdBooking.responses).toContain({
            email: booker.email,
            name: booker.name,
          });
          expect(createdBooking).toContain({
            location: BookingLocations.CalVideo,
            paymentUid: paymentUid,
          });
          await expectBookingToBeInDatabase({
            description: "",
            // eslint-disable-next-line @typescript-eslint/no-non-null-assertion
            uid: createdBooking.uid!,
            eventTypeId: mockBookingData.eventTypeId,
            status: BookingStatus.PENDING,
          });
          expectWorkflowToBeTriggered();
          expectAwaitingPaymentEmails({ organizer, booker, emails });
          expectBookingPaymentIntiatedWebhookToHaveBeenFired({
            booker,
            organizer,
            location: BookingLocations.CalVideo,
            subscriberUrl: "http://my-webhook.example.com",
            // eslint-disable-next-line @typescript-eslint/no-non-null-assertion
            paymentId: createdBooking.paymentId!,
          });

          // FIXME: Right now we need to reset the test Emails because email expects only tests first email content for an email address
          // Reset Test Emails to test for more Emails
          resetTestEmails();
          const { webhookResponse } = await mockPaymentSuccessWebhookFromStripe({ externalId });

          expect(webhookResponse?.statusCode).toBe(200);
          await expectBookingToBeInDatabase({
            description: "",
            // eslint-disable-next-line @typescript-eslint/no-non-null-assertion
            uid: createdBooking.uid!,
            eventTypeId: mockBookingData.eventTypeId,
            status: BookingStatus.PENDING,
          });

          expectBookingRequestedEmails({
            booker,
            organizer,
            emails,
          });
          expectBookingRequestedWebhookToHaveBeenFired({
            booker,
            organizer,
            location: BookingLocations.CalVideo,
            subscriberUrl,
            paidEvent: true,
            eventType: scenarioData.eventTypes[0],
          });
        },
        timeout
      );
    });
  });

  test.todo("CRM calendar events creation verification");
});<|MERGE_RESOLUTION|>--- conflicted
+++ resolved
@@ -203,10 +203,7 @@
         expectSuccessfulBookingCreationEmails({
           booking: {
             uid: createdBooking.uid!,
-<<<<<<< HEAD
-=======
             urlOrigin: org ? org.urlOrigin : WEBAPP_URL,
->>>>>>> 31fc4724
           },
           booker,
           organizer,
