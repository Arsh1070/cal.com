--- conflicted
+++ resolved
@@ -52,21 +52,11 @@
         query: Object.assign(
           {},
           {
-<<<<<<< HEAD
-            date: formattedDate,
-          },
-          rescheduleUid
-            ? {
-                rescheduleUid: rescheduleUid,
-              }
-            : {}
-=======
             ...router.query,
           },
           {
             date: formattedDate,
           }
->>>>>>> 573ecb40
         ),
       },
       undefined,
