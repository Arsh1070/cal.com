import type { GetServerSidePropsContext } from "next";
import { z } from "zod";

import { Booker } from "@calcom/atoms";
import { BookerSeo } from "@calcom/features/bookings/components/BookerSeo";
import { getBookingByUidOrRescheduleUid } from "@calcom/features/bookings/lib/get-booking";
import type { GetBookingType } from "@calcom/features/bookings/lib/get-booking";
import { orgDomainConfig } from "@calcom/features/ee/organizations/lib/orgDomains";
import { classNames } from "@calcom/lib";
import { getUsernameList } from "@calcom/lib/defaultEvents";
import prisma from "@calcom/prisma";

import type { inferSSRProps } from "@lib/types/inferSSRProps";

import PageWrapper from "@components/PageWrapper";

type PageProps = inferSSRProps<typeof getServerSideProps>;

export default function Type({ slug, user, booking, away, isBrandingHidden }: PageProps) {
  const isEmbed = typeof window !== "undefined" && window?.isEmbed?.();
  return (
    <main className={classNames("flex h-full items-center justify-center", !isEmbed && "min-h-[100dvh]")}>
      <BookerSeo
        username={user}
        eventSlug={slug}
        rescheduleUid={booking?.uid}
        hideBranding={isBrandingHidden}
      />
      <Booker
        username={user}
        eventSlug={slug}
        rescheduleBooking={booking}
        isAway={away}
        hideBranding={isBrandingHidden}
      />
    </main>
  );
}

Type.PageWrapper = PageWrapper;

async function getDynamicGroupPageProps(context: GetServerSidePropsContext) {
  const { user, type: slug } = paramsSchema.parse(context.params);
  const { rescheduleUid } = context.query;

  const { ssrInit } = await import("@server/lib/ssr");
  const ssr = await ssrInit(context);
  const usernameList = getUsernameList(user);

  const users = await prisma.user.findMany({
    where: {
      username: {
        in: usernameList,
      },
    },
    select: {
      allowDynamicBooking: true,
    },
  });

  if (!users.length) {
    return {
      notFound: true,
    };
  }

  let booking: GetBookingType | null = null;
  if (rescheduleUid) {
    booking = await getBookingByUidOrRescheduleUid(`${rescheduleUid}`);
  }

  // We use this to both prefetch the query on the server,
  // as well as to check if the event exist, so we c an show a 404 otherwise.
  const eventData = await ssr.viewer.public.event.fetch({ username: user, eventSlug: slug });

  if (!eventData) {
    return {
      notFound: true,
    };
  }

  return {
    props: {
      booking,
      user,
      slug,
      away: false,
      trpcState: ssr.dehydrate(),
      isBrandingHidden: false,
      themeBasis: null,
    },
  };
}

async function getUserPageProps(context: GetServerSidePropsContext) {
  const { user: uname, type: slug } = paramsSchema.parse(context.params);
  const { rescheduleUid } = context.query;
  const { currentOrgDomain, isValidOrgDomain } = orgDomainConfig(context.req.headers.host ?? "");
<<<<<<< HEAD
=======

  /** TODO: We should standarize this */
  const username = uname.toLowerCase().replace(/( |%20)/g, "+");
>>>>>>> fefb297c

  const { ssrInit } = await import("@server/lib/ssr");
  const ssr = await ssrInit(context);
  const user = await prisma.user.findFirst({
    where: {
      username,
      organization: isValidOrgDomain
        ? {
            slug: currentOrgDomain,
          }
        : null,
    },
    select: {
      away: true,
      hideBranding: true,
    },
  });

  if (!user) {
    return {
      notFound: true,
    };
  }

  let booking: GetBookingType | null = null;
  if (rescheduleUid) {
    booking = await getBookingByUidOrRescheduleUid(`${rescheduleUid}`);
  }

  // We use this to both prefetch the query on the server,
  // as well as to check if the event exist, so we c an show a 404 otherwise.
  const eventData = await ssr.viewer.public.event.fetch({ username, eventSlug: slug });

  if (!eventData) {
    return {
      notFound: true,
    };
  }

  return {
    props: {
      booking,
      away: user?.away,
      user: username,
      slug,
      trpcState: ssr.dehydrate(),
      isBrandingHidden: user?.hideBranding,
      themeBasis: username,
    },
  };
}

const paramsSchema = z.object({ type: z.string(), user: z.string() });

// Booker page fetches a tiny bit of data server side, to determine early
// whether the page should show an away state or dynamic booking not allowed.
export const getServerSideProps = async (context: GetServerSidePropsContext) => {
  const { user } = paramsSchema.parse(context.params);
  const isDynamicGroup = getUsernameList(user).length > 1;

  return isDynamicGroup ? await getDynamicGroupPageProps(context) : await getUserPageProps(context);
};<|MERGE_RESOLUTION|>--- conflicted
+++ resolved
@@ -96,12 +96,9 @@
   const { user: uname, type: slug } = paramsSchema.parse(context.params);
   const { rescheduleUid } = context.query;
   const { currentOrgDomain, isValidOrgDomain } = orgDomainConfig(context.req.headers.host ?? "");
-<<<<<<< HEAD
-=======
 
   /** TODO: We should standarize this */
   const username = uname.toLowerCase().replace(/( |%20)/g, "+");
->>>>>>> fefb297c
 
   const { ssrInit } = await import("@server/lib/ssr");
   const ssr = await ssrInit(context);
