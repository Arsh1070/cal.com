--- conflicted
+++ resolved
@@ -27,13 +27,10 @@
   password: string;
   apiError: string;
 };
-<<<<<<< HEAD
-export default function Signup({ prepopulateFormValues }: inferSSRProps<typeof getServerSideProps>) {
+
+export default function Signup({ prepopulateFormValues, token }: inferSSRProps<typeof getServerSideProps>) {
   const searchParams = useSearchParams();
-=======
-
-export default function Signup({ prepopulateFormValues, token }: inferSSRProps<typeof getServerSideProps>) {
->>>>>>> 08956e54
+
   const { t } = useLocale();
   const telemetry = useTelemetry();
   const methods = useForm<FormValues>({
@@ -132,35 +129,20 @@
                   <Button type="submit" loading={isSubmitting} className="w-full justify-center">
                     {t("create_account")}
                   </Button>
-<<<<<<< HEAD
-                  <Button
-                    color="secondary"
-                    className="w-5/12 justify-center"
-                    onClick={() =>
-                      signIn("Cal.com", {
-                        callbackUrl: searchParams?.get("callbackUrl")
-                          ? `${WEBAPP_URL}/${searchParams?.get("callbackUrl")}`
-                          : `${WEBAPP_URL}/getting-started`,
-                      })
-                    }>
-                    {t("login_instead")}
-                  </Button>
-=======
                   {!token && (
                     <Button
                       color="secondary"
-                      className="w-full justify-center"
+                      className="w-5/12 justify-center"
                       onClick={() =>
                         signIn("Cal.com", {
-                          callbackUrl: router.query.callbackUrl
-                            ? `${WEBAPP_URL}/${router.query.callbackUrl}`
+                          callbackUrl: searchParams?.get("callbackUrl")
+                            ? `${WEBAPP_URL}/${searchParams?.get("callbackUrl")}`
                             : `${WEBAPP_URL}/getting-started`,
                         })
                       }>
                       {t("login_instead")}
                     </Button>
                   )}
->>>>>>> 08956e54
                 </div>
               </form>
             </FormProvider>
@@ -172,12 +154,8 @@
 }
 export const getServerSideProps = async (ctx: GetServerSidePropsContext) => {
   const ssr = await ssrInit(ctx);
-<<<<<<< HEAD
-  const token = asStringOrNull(ctx.query.token);
-=======
   const token = z.string().optional().parse(ctx.query.token);
 
->>>>>>> 08956e54
   const props = {
     isGoogleLoginEnabled: IS_GOOGLE_LOGIN_ENABLED,
     isSAMLLoginEnabled,
@@ -227,8 +205,6 @@
       },
     };
   }
-<<<<<<< HEAD
-=======
 
   const guessUsernameFromEmail = (email: string) => {
     const [username] = email.split("@");
@@ -244,7 +220,6 @@
     username = available ? username : suggestion || username;
   }
 
->>>>>>> 08956e54
   return {
     props: {
       ...props,
