--- conflicted
+++ resolved
@@ -54,12 +54,8 @@
             "hover:border-brand group relative rounded-sm border border-neutral-200   dark:border-neutral-700 dark:bg-neutral-800 dark:hover:border-neutral-600",
             isEmbed ? "" : "bg-white hover:bg-gray-50"
           )}>
-<<<<<<< HEAD
           {(type.description = md.render(`${type.description}`))}
-          <Icon.ArrowRight className="absolute right-3 top-3 h-4 w-4 text-black opacity-0 transition-opacity group-hover:opacity-100 dark:text-white" />
-=======
           <Icon.FiArrowRight className="absolute right-3 top-3 h-4 w-4 text-black opacity-0 transition-opacity group-hover:opacity-100 dark:text-white" />
->>>>>>> 2a73fd81
           <Link href={`${team.slug}/${type.slug}`}>
             <a className="flex justify-between px-6 py-4">
               <div className="flex-shrink">
