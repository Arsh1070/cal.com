--- conflicted
+++ resolved
@@ -53,18 +53,17 @@
 async function getEmailsToInvite(usernameOrEmail: string | string[]) {
   const emailsToInvite = Array.isArray(usernameOrEmail) ? usernameOrEmail : [usernameOrEmail];
 
-<<<<<<< HEAD
   if (emailsToInvite.length === 0)
     throw new TRPCError({
       code: "BAD_REQUEST",
       message: "You must provide at least one email address to invite.",
-=======
+    });
+
   for (const usernameOrEmail of emailsToInvite) {
     const invitee = await prisma.user.findFirst({
       where: {
         OR: [{ username: usernameOrEmail }, { email: usernameOrEmail }],
       },
->>>>>>> 527cff0b
     });
 
   return emailsToInvite;
@@ -282,7 +281,6 @@
       }
     }
   }
-<<<<<<< HEAD
 
   if (IS_TEAM_BILLING_ENABLED) {
     if (team.parentId) {
@@ -291,8 +289,5 @@
       await updateQuantitySubscriptionFromStripe(input.teamId);
     }
   }
-=======
-  if (IS_TEAM_BILLING_ENABLED) await updateQuantitySubscriptionFromStripe(input.teamId);
->>>>>>> 527cff0b
   return input;
 };