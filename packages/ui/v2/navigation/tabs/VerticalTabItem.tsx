--- conflicted
+++ resolved
@@ -58,11 +58,7 @@
           onClick={onClick}
           className={classNames(
             isCurrent ? "bg-gray-200 text-gray-900" : "bg-white text-gray-600 hover:bg-gray-100",
-<<<<<<< HEAD
-            "flex group h-14 w-64 flex-row items-center rounded-md px-3 py-[10px]",
-=======
             "group flex h-14 w-64 flex-row items-center rounded-md px-3 py-[10px]",
->>>>>>> ca7a78dc
             props.disabled && "pointer-events-none !opacity-30",
             !info ? "h-9" : "h-14"
           )}
