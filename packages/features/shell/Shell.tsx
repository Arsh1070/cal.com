import type { User as UserAuth } from "next-auth";
import { signOut, useSession } from "next-auth/react";
import dynamic from "next/dynamic";
import Link from "next/link";
import type { NextRouter } from "next/router";
import { useRouter } from "next/router";
import type { Dispatch, ReactNode, SetStateAction } from "react";
import React, { Fragment, useEffect, useState, useRef } from "react";
import { Toaster } from "react-hot-toast";

import dayjs from "@calcom/dayjs";
import { useIsEmbed } from "@calcom/embed-core/embed-iframe";
import UnconfirmedBookingBadge from "@calcom/features/bookings/UnconfirmedBookingBadge";
import ImpersonatingBanner from "@calcom/features/ee/impersonation/components/ImpersonatingBanner";
<<<<<<< HEAD
=======
import { OrgUpgradeBanner } from "@calcom/features/ee/organizations/components/OrgUpgradeBanner";
>>>>>>> fefb297c
import { useOrgBrandingValues } from "@calcom/features/ee/organizations/hooks";
import HelpMenuItem from "@calcom/features/ee/support/components/HelpMenuItem";
import { TeamsUpgradeBanner } from "@calcom/features/ee/teams/components";
import { useFlagMap } from "@calcom/features/flags/context/provider";
import { KBarContent, KBarRoot, KBarTrigger } from "@calcom/features/kbar/Kbar";
import TimezoneChangeDialog from "@calcom/features/settings/TimezoneChangeDialog";
import AdminPasswordBanner from "@calcom/features/users/components/AdminPasswordBanner";
import VerifyEmailBanner from "@calcom/features/users/components/VerifyEmailBanner";
import classNames from "@calcom/lib/classNames";
import { APP_NAME, DESKTOP_APP_LINK, JOIN_SLACK, ROADMAP, WEBAPP_URL } from "@calcom/lib/constants";
import { getPlaceholderAvatar } from "@calcom/lib/defaultAvatarImage";
import getBrandColours from "@calcom/lib/getBrandColours";
import { useIsomorphicLayoutEffect } from "@calcom/lib/hooks/useIsomorphicLayoutEffect";
import { useLocale } from "@calcom/lib/hooks/useLocale";
import { isKeyInObject } from "@calcom/lib/isKeyInObject";
import type { User } from "@calcom/prisma/client";
import { trpc } from "@calcom/trpc/react";
import useAvatarQuery from "@calcom/trpc/react/hooks/useAvatarQuery";
import useEmailVerifyCheck from "@calcom/trpc/react/hooks/useEmailVerifyCheck";
import useMeQuery from "@calcom/trpc/react/hooks/useMeQuery";
import type { SVGComponent } from "@calcom/types/SVGComponent";
import {
  Avatar,
  Button,
  Credits,
  Dropdown,
  DropdownItem,
  DropdownMenuContent,
  DropdownMenuItem,
  DropdownMenuPortal,
  DropdownMenuSeparator,
  DropdownMenuTrigger,
  ErrorBoundary,
  HeadSeo,
  Logo,
  SkeletonText,
  Tooltip,
  showToast,
  useCalcomTheme,
  ButtonOrLink,
} from "@calcom/ui";
import {
  ArrowLeft,
  ArrowRight,
  BarChart,
  Calendar,
  Clock,
  Download,
  ExternalLink,
  FileText,
  Grid,
  HelpCircle,
  Link as LinkIcon,
  LogOut,
  Map,
  Moon,
  MoreHorizontal,
  ChevronDown,
  Copy,
  Settings,
  Slack,
  Users,
  Zap,
  User as UserIcon,
} from "@calcom/ui/components/icon";

import FreshChatProvider from "../ee/support/lib/freshchat/FreshChatProvider";
import { TeamInviteBadge } from "./TeamInviteBadge";

// need to import without ssr to prevent hydration errors
const Tips = dynamic(() => import("@calcom/features/tips").then((mod) => mod.Tips), {
  ssr: false,
});

/* TODO: Migate this */

export const ONBOARDING_INTRODUCED_AT = dayjs("September 1 2021").toISOString();

export const ONBOARDING_NEXT_REDIRECT = {
  redirect: {
    permanent: false,
    destination: "/getting-started",
  },
} as const;

export const shouldShowOnboarding = (
  user: Pick<User, "createdDate" | "completedOnboarding" | "organizationId">
) => {
  return (
    !user.completedOnboarding &&
    !user.organizationId &&
    dayjs(user.createdDate).isAfter(ONBOARDING_INTRODUCED_AT)
  );
};

function useRedirectToLoginIfUnauthenticated(isPublic = false) {
  const { data: session, status } = useSession();
  const loading = status === "loading";
  const router = useRouter();

  useEffect(() => {
    if (isPublic) {
      return;
    }

    if (!loading && !session) {
      router.replace({
        pathname: "/auth/login",
        query: {
          callbackUrl: `${WEBAPP_URL}${location.pathname}${location.search}`,
        },
      });
    }
    // eslint-disable-next-line react-hooks/exhaustive-deps
  }, [loading, session, isPublic]);

  return {
    loading: loading && !session,
    session,
  };
}

function useRedirectToOnboardingIfNeeded() {
  const router = useRouter();
  const query = useMeQuery();
  const user = query.data;
  const flags = useFlagMap();

  const { data: email } = useEmailVerifyCheck();

  const needsEmailVerification = !email?.isVerified && flags["email-verification"];

  const isRedirectingToOnboarding = user && shouldShowOnboarding(user);

  useEffect(() => {
    if (isRedirectingToOnboarding && !needsEmailVerification) {
      router.replace({
        pathname: "/getting-started",
      });
    }
    // eslint-disable-next-line react-hooks/exhaustive-deps
  }, [isRedirectingToOnboarding, needsEmailVerification]);

  return {
    isRedirectingToOnboarding,
  };
}

const Layout = (props: LayoutProps) => {
  const pageTitle = typeof props.heading === "string" && !props.title ? props.heading : props.title;
  const bannerRef = useRef<HTMLDivElement | null>(null);
  const [bannersHeight, setBannersHeight] = useState<number>(0);

  useIsomorphicLayoutEffect(() => {
    const resizeObserver = new ResizeObserver((entries) => {
      const { offsetHeight } = entries[0].target as HTMLElement;
      setBannersHeight(offsetHeight);
    });

    const currentBannerRef = bannerRef.current;

    if (currentBannerRef) {
      resizeObserver.observe(currentBannerRef);
    }

    return () => {
      if (currentBannerRef) {
        resizeObserver.unobserve(currentBannerRef);
      }
    };
  }, [bannerRef]);

  return (
    <>
      {!props.withoutSeo && (
        <HeadSeo
          title={pageTitle ?? APP_NAME}
          description={props.subtitle ? props.subtitle?.toString() : ""}
        />
      )}
      <div>
        <Toaster position="bottom-right" />
      </div>

      {/* todo: only run this if timezone is different */}
      <TimezoneChangeDialog />
      <div className="flex min-h-screen flex-col">
        <div ref={bannerRef} className="sticky top-0 z-10 w-full divide-y divide-black">
          <TeamsUpgradeBanner />
          <OrgUpgradeBanner />
          <ImpersonatingBanner />
          <AdminPasswordBanner />
          <VerifyEmailBanner />
        </div>
        <div className="flex flex-1" data-testid="dashboard-shell">
          {props.SidebarContainer || <SideBarContainer bannersHeight={bannersHeight} />}
          <div className="flex w-0 flex-1 flex-col">
            <MainContainer {...props} />
          </div>
        </div>
      </div>
    </>
  );
};

type DrawerState = [isOpen: boolean, setDrawerOpen: Dispatch<SetStateAction<boolean>>];

type LayoutProps = {
  centered?: boolean;
  title?: string;
  heading?: ReactNode;
  subtitle?: ReactNode;
  headerClassName?: string;
  children: ReactNode;
  CTA?: ReactNode;
  large?: boolean;
  MobileNavigationContainer?: ReactNode;
  SidebarContainer?: ReactNode;
  TopNavContainer?: ReactNode;
  drawerState?: DrawerState;
  HeadingLeftIcon?: ReactNode;
  backPath?: string | boolean; // renders back button to specified path
  // use when content needs to expand with flex
  flexChildrenContainer?: boolean;
  isPublic?: boolean;
  withoutMain?: boolean;
  // Gives you the option to skip HeadSEO and render your own.
  withoutSeo?: boolean;
  // Gives the ability to include actions to the right of the heading
  actions?: JSX.Element;
  beforeCTAactions?: JSX.Element;
  afterHeading?: ReactNode;
  smallHeading?: boolean;
  hideHeadingOnMobile?: boolean;
};

const useBrandColors = () => {
  const { data: user } = useMeQuery();
  const brandTheme = getBrandColours({
    lightVal: user?.brandColor,
    darkVal: user?.darkBrandColor,
  });
  useCalcomTheme(brandTheme);
};

const KBarWrapper = ({ children, withKBar = false }: { withKBar: boolean; children: React.ReactNode }) =>
  withKBar ? (
    <KBarRoot>
      {children}
      <KBarContent />
    </KBarRoot>
  ) : (
    <>{children}</>
  );

const PublicShell = (props: LayoutProps) => {
  const { status } = useSession();
  return (
    <KBarWrapper withKBar={status === "authenticated"}>
      <Layout {...props} />
    </KBarWrapper>
  );
};

export default function Shell(props: LayoutProps) {
  // if a page is unauthed and isPublic is true, the redirect does not happen.
  useRedirectToLoginIfUnauthenticated(props.isPublic);
  useRedirectToOnboardingIfNeeded();
  // System Theme is automatically supported using ThemeProvider. If we intend to use user theme throughout the app we need to uncomment this.
  // useTheme(profile.theme);
  useBrandColors();

  return !props.isPublic ? (
    <KBarWrapper withKBar>
      <Layout {...props} />
    </KBarWrapper>
  ) : (
    <PublicShell {...props} />
  );
}

interface UserDropdownProps {
  small?: boolean;
}

function UserDropdown({ small }: UserDropdownProps) {
  const { t } = useLocale();
  const { data: user } = useMeQuery();
  const { data: avatar } = useAvatarQuery();
<<<<<<< HEAD
  const orgBranding = useOrgBrandingValues();

=======
>>>>>>> fefb297c
  useEffect(() => {
    // eslint-disable-next-line @typescript-eslint/ban-ts-comment
    //@ts-ignore
    const Beacon = window.Beacon;
    // window.Beacon is defined when user actually opens up HelpScout and username is available here. On every re-render update session info, so that it is always latest.
    Beacon &&
      Beacon("session-data", {
        username: user?.username || "Unknown",
        screenResolution: `${screen.width}x${screen.height}`,
      });
  });
  const mutation = trpc.viewer.away.useMutation({
    onSettled() {
      utils.viewer.me.invalidate();
    },
  });
  const utils = trpc.useContext();
  const [helpOpen, setHelpOpen] = useState(false);
  const [menuOpen, setMenuOpen] = useState(false);
  if (!user) {
    return null;
  }
  const onHelpItemSelect = () => {
    setHelpOpen(false);
    setMenuOpen(false);
  };

  // Prevent rendering dropdown if user isn't available.
  // We don't want to show nameless user.
  if (!user) {
    return null;
  }
  return (
    <Dropdown open={menuOpen}>
      <DropdownMenuTrigger asChild onClick={() => setMenuOpen((menuOpen) => !menuOpen)}>
        <button
          className={classNames(
            "hover:bg-emphasis group mx-0 flex cursor-pointer appearance-none items-center rounded-full text-left outline-none focus:outline-none focus:ring-0 md:rounded-none lg:rounded",
            small ? "p-2" : "px-2 py-1.5"
          )}>
          <span
            className={classNames(
              small ? "h-4 w-4" : "h-5 w-5 ltr:mr-2 rtl:ml-2",
              "relative flex-shrink-0 rounded-full bg-gray-300"
            )}>
            <Avatar
              size={small ? "xs" : "xsm"}
              imageSrc={avatar?.avatar || WEBAPP_URL + "/" + user.username + "/avatar.png"}
              alt={user.username || "Nameless User"}
              className="overflow-hidden"
            />
            <span
              className={classNames(
                "border-muted absolute -bottom-1 -right-1 rounded-full border bg-green-500",
                user.away ? "bg-yellow-500" : "bg-green-500",
                small ? "-bottom-0.5 -right-0.5 h-2.5 w-2.5" : "-bottom-0.5 -right-0 h-2 w-2"
              )}
<<<<<<< HEAD
              {user.away && (
                <div className="border-muted absolute bottom-0 right-0 h-3 w-3 rounded-full border-2 bg-yellow-500" />
              )}
            </span>
            {!small && (
              <span className="flex flex-grow items-center truncate">
                <span className="flex-grow truncate text-sm leading-none">
                  <span className="text-emphasis mb-1 block truncate font-medium">
                    {user.name || "Nameless User"}
                  </span>
                  <span className="text-default truncate pb-1 font-normal">
                    {user.username
                      ? process.env.NEXT_PUBLIC_WEBSITE_URL === "https://cal.com"
                        ? `${orgBranding && orgBranding.slug}cal.com/${user.username}`
                        : `${orgBranding && orgBranding.slug}/${user.username}`
                      : "No public page"}
                  </span>
                </span>
                <MoreVertical
                  className="group-hover:text-subtle text-muted h-4 w-4 flex-shrink-0 ltr:mr-2 rtl:ml-2 rtl:mr-4"
                  aria-hidden="true"
                />
=======
            />
          </span>
          {!small && (
            <span className="flex flex-grow items-center gap-2">
              <span className="line-clamp-1 flex-grow text-sm leading-none">
                <span className="text-emphasis block font-medium">{user.name || "Nameless User"}</span>
>>>>>>> fefb297c
              </span>
              <ChevronDown
                className="group-hover:text-subtle text-muted h-4 w-4 flex-shrink-0 rtl:mr-4"
                aria-hidden="true"
              />
            </span>
          )}
        </button>
      </DropdownMenuTrigger>

      <DropdownMenuPortal>
        <FreshChatProvider>
          <DropdownMenuContent
            align="start"
            onInteractOutside={() => {
              setMenuOpen(false);
              setHelpOpen(false);
            }}
            className="group overflow-hidden rounded-md">
            {helpOpen ? (
              <HelpMenuItem onHelpItemSelect={() => onHelpItemSelect()} />
            ) : (
              <>
                <DropdownMenuItem>
                  <DropdownItem
                    type="button"
                    StartIcon={(props) => (
                      <UserIcon className={classNames("text-default", props.className)} aria-hidden="true" />
                    )}
                    href="/settings/my-account/profile">
                    {t("my_profile")}
                  </DropdownItem>
                </DropdownMenuItem>
                <DropdownMenuItem>
                  <DropdownItem
                    type="button"
                    StartIcon={(props) => (
                      <Settings className={classNames("text-default", props.className)} aria-hidden="true" />
                    )}
                    href="/settings/my-account/general">
                    {t("my_settings")}
                  </DropdownItem>
                </DropdownMenuItem>
                <DropdownMenuItem>
                  <DropdownItem
                    type="button"
                    StartIcon={(props) => (
                      <Moon className={classNames("text-default", props.className)} aria-hidden="true" />
                    )}
                    onClick={() => {
                      mutation.mutate({ away: !user?.away });
                      utils.viewer.me.invalidate();
                    }}>
                    {user.away ? t("set_as_free") : t("set_as_away")}
                  </DropdownItem>
                </DropdownMenuItem>
                <DropdownMenuSeparator />
                <DropdownMenuItem>
                  <DropdownItem
                    StartIcon={(props) => <Slack strokeWidth={1.5} {...props} />}
                    target="_blank"
                    rel="noreferrer"
                    href={JOIN_SLACK}>
                    {t("join_our_slack")}
                  </DropdownItem>
                </DropdownMenuItem>
                <DropdownMenuItem>
                  <DropdownItem StartIcon={Map} target="_blank" href={ROADMAP}>
                    {t("visit_roadmap")}
                  </DropdownItem>
                </DropdownMenuItem>
                <DropdownMenuItem>
                  <DropdownItem
                    type="button"
                    StartIcon={(props) => <HelpCircle aria-hidden="true" {...props} />}
                    onClick={() => setHelpOpen(true)}>
                    {t("help")}
                  </DropdownItem>
                </DropdownMenuItem>
                <DropdownMenuItem className="desktop-hidden hidden lg:flex">
                  <DropdownItem StartIcon={Download} target="_blank" rel="noreferrer" href={DESKTOP_APP_LINK}>
                    {t("download_desktop_app")}
                  </DropdownItem>
                </DropdownMenuItem>

                <DropdownMenuSeparator />

                <DropdownMenuItem>
                  <DropdownItem
                    type="button"
                    StartIcon={(props) => <LogOut aria-hidden="true" {...props} />}
                    onClick={() => signOut({ callbackUrl: "/auth/logout" })}>
                    {t("sign_out")}
                  </DropdownItem>
                </DropdownMenuItem>
              </>
            )}
          </DropdownMenuContent>
        </FreshChatProvider>
      </DropdownMenuPortal>
    </Dropdown>
  );
}

export type NavigationItemType = {
  name: string;
  href: string;
  onClick?: React.MouseEventHandler<HTMLAnchorElement | HTMLButtonElement>;
  target?: HTMLAnchorElement["target"];
  badge?: React.ReactNode;
  icon?: SVGComponent;
  child?: NavigationItemType[];
  pro?: true;
  onlyMobile?: boolean;
  onlyDesktop?: boolean;
  isCurrent?: ({
    item,
    isChild,
    router,
  }: {
    item: Pick<NavigationItemType, "href">;
    isChild?: boolean;
    router: NextRouter;
  }) => boolean;
};

const requiredCredentialNavigationItems = ["Routing Forms"];
const MORE_SEPARATOR_NAME = "more";

const navigation: NavigationItemType[] = [
  {
    name: "event_types_page_title",
    href: "/event-types",
    icon: LinkIcon,
  },
  {
    name: "bookings",
    href: "/bookings/upcoming",
    icon: Calendar,
    badge: <UnconfirmedBookingBadge />,
    isCurrent: ({ router }) => {
      const path = router.asPath.split("?")[0];
      return path.startsWith("/bookings");
    },
  },
  {
    name: "availability",
    href: "/availability",
    icon: Clock,
  },
  {
    name: "teams",
    href: "/teams",
    icon: Users,
    onlyDesktop: true,
    badge: <TeamInviteBadge />,
  },
  {
    name: "apps",
    href: "/apps",
    icon: Grid,
    isCurrent: ({ router, item }) => {
      const path = router.asPath.split("?")[0];
      // During Server rendering path is /v2/apps but on client it becomes /apps(weird..)
      return (
        (path.startsWith(item.href) || path.startsWith("/v2" + item.href)) && !path.includes("routing-forms/")
      );
    },
    child: [
      {
        name: "app_store",
        href: "/apps",
        isCurrent: ({ router, item }) => {
          const path = router.asPath.split("?")[0];
          // During Server rendering path is /v2/apps but on client it becomes /apps(weird..)
          return (
            (path.startsWith(item.href) || path.startsWith("/v2" + item.href)) &&
            !path.includes("routing-forms/") &&
            !path.includes("/installed")
          );
        },
      },
      {
        name: "installed_apps",
        href: "/apps/installed/calendar",
        isCurrent: ({ router }) => {
          const path = router.asPath;
          return path.startsWith("/apps/installed/") || path.startsWith("/v2/apps/installed/");
        },
      },
    ],
  },
  {
    name: MORE_SEPARATOR_NAME,
    href: "/more",
    icon: MoreHorizontal,
  },
  {
    name: "Routing Forms",
    href: "/apps/routing-forms/forms",
    icon: FileText,
    isCurrent: ({ router }) => {
      return router.asPath.startsWith("/apps/routing-forms/");
    },
  },
  {
    name: "workflows",
    href: "/workflows",
    icon: Zap,
  },
  {
    name: "insights",
    href: "/insights",
    icon: BarChart,
  },
];

const moreSeparatorIndex = navigation.findIndex((item) => item.name === MORE_SEPARATOR_NAME);
// We create all needed navigation items for the different use cases
const { desktopNavigationItems, mobileNavigationBottomItems, mobileNavigationMoreItems } = navigation.reduce<
  Record<string, NavigationItemType[]>
>(
  (items, item, index) => {
    // We filter out the "more" separator in` desktop navigation
    if (item.name !== MORE_SEPARATOR_NAME) items.desktopNavigationItems.push(item);
    // Items for mobile bottom navigation
    if (index < moreSeparatorIndex + 1 && !item.onlyDesktop) {
      items.mobileNavigationBottomItems.push(item);
    } // Items for the "more" menu in mobile navigation
    else {
      items.mobileNavigationMoreItems.push(item);
    }
    return items;
  },
  { desktopNavigationItems: [], mobileNavigationBottomItems: [], mobileNavigationMoreItems: [] }
);

const Navigation = () => {
  return (
    <nav className="mt-2 flex-1 md:px-2 lg:mt-4 lg:px-0">
      {desktopNavigationItems.map((item) => (
        <NavigationItem key={item.name} item={item} />
      ))}
      <div className="text-subtle mt-0.5 lg:hidden">
        <KBarTrigger />
      </div>
    </nav>
  );
};

function useShouldDisplayNavigationItem(item: NavigationItemType) {
  const { status } = useSession();
  const { data: routingForms } = trpc.viewer.appById.useQuery(
    { appId: "routing-forms" },
    {
      enabled: status === "authenticated" && requiredCredentialNavigationItems.includes(item.name),
      trpc: {},
    }
  );
  const flags = useFlagMap();
  if (isKeyInObject(item.name, flags)) return flags[item.name];
  return !requiredCredentialNavigationItems.includes(item.name) || routingForms?.isInstalled;
}

const defaultIsCurrent: NavigationItemType["isCurrent"] = ({ isChild, item, router }) => {
  return isChild ? item.href === router.asPath : item.href ? router.asPath.startsWith(item.href) : false;
};

const NavigationItem: React.FC<{
  index?: number;
  item: NavigationItemType;
  isChild?: boolean;
}> = (props) => {
  const { item, isChild } = props;
  const { t, isLocaleReady } = useLocale();
  const router = useRouter();
  const isCurrent: NavigationItemType["isCurrent"] = item.isCurrent || defaultIsCurrent;
  const current = isCurrent({ isChild: !!isChild, item, router });
  const shouldDisplayNavigationItem = useShouldDisplayNavigationItem(props.item);

  if (!shouldDisplayNavigationItem) return null;

  return (
    <Fragment>
      <Tooltip side="right" content={t(item.name)} className="lg:hidden">
        <Link
          href={item.href}
          aria-label={t(item.name)}
          className={classNames(
            "[&[aria-current='page']]:bg-emphasis  text-default group flex items-center rounded-md py-1.5 px-2 text-sm font-medium",
            isChild
              ? `[&[aria-current='page']]:text-emphasis hidden h-8 pl-16 lg:flex lg:pl-11 [&[aria-current='page']]:bg-transparent ${
                  props.index === 0 ? "mt-0" : "mt-px"
                }`
              : "[&[aria-current='page']]:text-emphasis mt-0.5 text-sm",
            isLocaleReady ? "hover:bg-emphasis hover:text-emphasis" : ""
          )}
          aria-current={current ? "page" : undefined}>
          {item.icon && (
            <item.icon
              className="mr-2 h-4 w-4 flex-shrink-0 ltr:mr-2 rtl:ml-2 [&[aria-current='page']]:text-inherit"
              aria-hidden="true"
              aria-current={current ? "page" : undefined}
            />
          )}
          {isLocaleReady ? (
            <span className="hidden w-full justify-between lg:flex">
              <div className="flex">{t(item.name)}</div>
              {item.badge && item.badge}
            </span>
          ) : (
            <SkeletonText style={{ width: `${item.name.length * 10}px` }} className="h-[20px]" />
          )}
        </Link>
      </Tooltip>
      {item.child &&
        isCurrent({ router, isChild, item }) &&
        item.child.map((item, index) => <NavigationItem index={index} key={item.name} item={item} isChild />)}
    </Fragment>
  );
};

function MobileNavigationContainer() {
  const { status } = useSession();
  if (status !== "authenticated") return null;
  return <MobileNavigation />;
}

const MobileNavigation = () => {
  const isEmbed = useIsEmbed();

  return (
    <>
      <nav
        className={classNames(
          "pwa:pb-2.5 bg-muted border-subtle fixed bottom-0 z-30 -mx-4 flex w-full border-t bg-opacity-40 px-1 shadow backdrop-blur-md md:hidden",
          isEmbed && "hidden"
        )}>
        {mobileNavigationBottomItems.map((item) => (
          <MobileNavigationItem key={item.name} item={item} />
        ))}
      </nav>
      {/* add padding to content for mobile navigation*/}
      <div className="block pt-12 md:hidden" />
    </>
  );
};

const MobileNavigationItem: React.FC<{
  item: NavigationItemType;
  isChild?: boolean;
}> = (props) => {
  const { item, isChild } = props;
  const router = useRouter();
  const { t, isLocaleReady } = useLocale();
  const isCurrent: NavigationItemType["isCurrent"] = item.isCurrent || defaultIsCurrent;
  const current = isCurrent({ isChild: !!isChild, item, router });
  const shouldDisplayNavigationItem = useShouldDisplayNavigationItem(props.item);

  if (!shouldDisplayNavigationItem) return null;
  return (
    <Link
      key={item.name}
      href={item.href}
      className="[&[aria-current='page']]:text-emphasis hover:text-default text-muted relative my-2 min-w-0 flex-1 overflow-hidden rounded-md !bg-transparent p-1 text-center text-xs font-medium focus:z-10 sm:text-sm"
      aria-current={current ? "page" : undefined}>
      {item.badge && <div className="absolute right-1 top-1">{item.badge}</div>}
      {item.icon && (
        <item.icon
          className="[&[aria-current='page']]:text-emphasis  mx-auto mb-1 block h-5 w-5 flex-shrink-0 text-center text-inherit"
          aria-hidden="true"
          aria-current={current ? "page" : undefined}
        />
      )}
      {isLocaleReady ? <span className="block truncate">{t(item.name)}</span> : <SkeletonText />}
    </Link>
  );
};

const MobileNavigationMoreItem: React.FC<{
  item: NavigationItemType;
  isChild?: boolean;
}> = (props) => {
  const { item } = props;
  const { t, isLocaleReady } = useLocale();
  const shouldDisplayNavigationItem = useShouldDisplayNavigationItem(props.item);

  if (!shouldDisplayNavigationItem) return null;

  return (
    <li className="border-subtle border-b last:border-b-0" key={item.name}>
      <Link href={item.href} className="hover:bg-subtle flex items-center justify-between p-5">
        <span className="text-default flex items-center font-semibold ">
          {item.icon && <item.icon className="h-5 w-5 flex-shrink-0 ltr:mr-3 rtl:ml-3" aria-hidden="true" />}
          {isLocaleReady ? t(item.name) : <SkeletonText />}
        </span>
        <ArrowRight className="text-subtle h-5 w-5" />
      </Link>
    </li>
  );
};

type SideBarContainerProps = {
  bannersHeight: number;
};

type SideBarProps = {
  bannersHeight: number;
  user?: UserAuth | null;
};

function SideBarContainer({ bannersHeight }: SideBarContainerProps) {
  const { status, data } = useSession();

  // Make sure that Sidebar is rendered optimistically so that a refresh of pages when logged in have SideBar from the beginning.
  // This improves the experience of refresh on app store pages(when logged in) which are SSG.
  // Though when logged out, app store pages would temporarily show SideBar until session status is confirmed.
  if (status !== "loading" && status !== "authenticated") return null;
  return <SideBar bannersHeight={bannersHeight} user={data?.user} />;
}

<<<<<<< HEAD
function SideBar({ bannersHeight }: SideBarProps) {
  const orgBranding = useOrgBrandingValues();
=======
const getOrganizationUrl = (slug: string) =>
  `${slug}.${process.env.NEXT_PUBLIC_WEBSITE_URL?.replace?.(/http(s*):\/\//, "")}`;

function SideBar({ bannersHeight, user }: SideBarProps) {
  const { t, isLocaleReady } = useLocale();
  const router = useRouter();
  const orgBranding = useOrgBrandingValues();
  const publicPageUrl = orgBranding?.slug ? getOrganizationUrl(orgBranding?.slug) : "";
  const bottomNavItems: NavigationItemType[] = [
    {
      name: "view_public_page",
      href: !!user?.organizationId
        ? publicPageUrl
        : `${process.env.NEXT_PUBLIC_WEBSITE_URL}/${user?.username}`,
      icon: ExternalLink,
      target: "__blank",
    },
    {
      name: "copy_public_page_link",
      href: "",
      onClick: (e: { preventDefault: () => void }) => {
        e.preventDefault();
        navigator.clipboard.writeText(
          !!user?.organizationId ? publicPageUrl : `${process.env.NEXT_PUBLIC_WEBSITE_URL}/${user?.username}`
        );
        showToast(t("link_copied"), "success");
      },
      icon: Copy,
    },
    {
      name: "settings",
      href: user?.organizationId ? `/settings/organizations/profile` : "/settings/my-account/profile",
      icon: Settings,
    },
  ];
>>>>>>> fefb297c
  return (
    <div className="relative">
      <aside
        style={{ maxHeight: `calc(100vh - ${bannersHeight}px)`, top: `${bannersHeight}px` }}
        className="desktop-transparent bg-muted border-muted fixed left-0 hidden h-full max-h-screen w-14 flex-col overflow-y-auto overflow-x-hidden border-r dark:bg-gradient-to-tr dark:from-[#2a2a2a] dark:to-[#1c1c1c] md:sticky md:flex lg:w-56 lg:px-3">
        <div className="flex h-full flex-col justify-between py-3 lg:pt-4">
          <header className="items-center justify-between md:hidden lg:flex">
<<<<<<< HEAD
            <Link href="/event-types" className="px-2">
              {orgBranding ? (
                <div className="flex items-center gap-2 font-medium">
                  {orgBranding.logo && <Avatar alt="" imageSrc={orgBranding.logo} size="sm" />}
                  <p className="text text-sm">{orgBranding.name}</p>
                </div>
              ) : (
                <Logo small />
              )}
            </Link>
            <div className="flex space-x-2 rtl:space-x-reverse">
=======
            {orgBranding ? (
              <Link href="/event-types" className="px-1.5">
                <div className="flex items-center gap-2 font-medium">
                  <Avatar
                    alt={`${orgBranding.name} logo`}
                    imageSrc={getPlaceholderAvatar(orgBranding.logo, orgBranding.name)}
                    size="xsm"
                  />
                  <p className="text line-clamp-1 text-sm">
                    <span>{orgBranding.name}</span>
                  </p>
                </div>
              </Link>
            ) : (
              <div data-testid="user-dropdown-trigger">
                <span className="hidden lg:inline">
                  <UserDropdown />
                </span>
                <span className="hidden md:inline lg:hidden">
                  <UserDropdown small />
                </span>
              </div>
            )}
            <div className="flex space-x-0.5 rtl:space-x-reverse">
>>>>>>> fefb297c
              <button
                color="minimal"
                onClick={() => window.history.back()}
                className="desktop-only hover:text-emphasis text-subtle group flex text-sm font-medium">
                <ArrowLeft className="group-hover:text-emphasis text-subtle h-4 w-4 flex-shrink-0" />
              </button>
              <button
                color="minimal"
                onClick={() => window.history.forward()}
                className="desktop-only hover:text-emphasis text-subtle group flex text-sm font-medium">
                <ArrowRight className="group-hover:text-emphasis text-subtle h-4 w-4 flex-shrink-0" />
              </button>
              {!!orgBranding && (
                <div data-testid="user-dropdown-trigger" className="flex items-center">
                  <UserDropdown small />
                </div>
              )}
              <KBarTrigger />
            </div>
          </header>

          <hr className="desktop-only border-subtle absolute -left-3 -right-3 mt-4 block w-full" />

          {/* logo icon for tablet */}
          <Link href="/event-types" className="text-center md:inline lg:hidden">
            <Logo small icon />
          </Link>

          <Navigation />
        </div>

        <div>
          <Tips />
          {bottomNavItems.map(({ icon: Icon, ...item }, index) => (
            <Tooltip side="right" content={t(item.name)} className="lg:hidden" key={item.name}>
              <ButtonOrLink
                href={item.href || undefined}
                aria-label={t(item.name)}
                target={item.target}
                className={classNames(
                  "text-left",
                  "[&[aria-current='page']]:bg-emphasis  text-default justify-right group flex items-center rounded-md py-1.5 px-2 text-sm font-medium",
                  "[&[aria-current='page']]:text-emphasis mt-0.5 w-full text-sm",
                  isLocaleReady ? "hover:bg-emphasis hover:text-emphasis" : "",
                  index === 0 && "mt-3"
                )}
                aria-current={
                  defaultIsCurrent && defaultIsCurrent({ item: { href: item.href }, router })
                    ? "page"
                    : undefined
                }
                onClick={item.onClick}>
                {!!Icon && (
                  <Icon
                    className={classNames(
                      "h-4 w-4 flex-shrink-0 [&[aria-current='page']]:text-inherit",
                      "md:ltr:mr-2 md:rtl:ml-2"
                    )}
                    aria-hidden="true"
                    aria-current={
                      defaultIsCurrent && defaultIsCurrent({ item: { href: item.href }, router })
                        ? "page"
                        : undefined
                    }
                  />
                )}
                {isLocaleReady ? (
                  <span className="hidden w-full justify-between lg:flex">
                    <div className="flex">{t(item.name)}</div>
                  </span>
                ) : (
                  <SkeletonText style={{ width: `${item.name.length * 10}px` }} className="h-[20px]" />
                )}
              </ButtonOrLink>
            </Tooltip>
          ))}
          <Credits />
        </div>
      </aside>
    </div>
  );
}

export function ShellMain(props: LayoutProps) {
  const router = useRouter();
  const { isLocaleReady } = useLocale();

  return (
    <>
      <div
        className={classNames(
          "flex items-center md:mb-6 md:mt-0",
          props.smallHeading ? "lg:mb-7" : "lg:mb-8",
          props.hideHeadingOnMobile ? "mb-0" : "mb-6"
        )}>
        {!!props.backPath && (
          <Button
            variant="icon"
            size="sm"
            color="minimal"
            onClick={() =>
              typeof props.backPath === "string" ? router.push(props.backPath as string) : router.back()
            }
            StartIcon={ArrowLeft}
            aria-label="Go Back"
            className="rounded-md ltr:mr-2 rtl:ml-2"
          />
        )}
        {props.heading && (
          <header
            className={classNames(props.large && "py-8", "flex w-full max-w-full items-center truncate")}>
            {props.HeadingLeftIcon && <div className="ltr:mr-4">{props.HeadingLeftIcon}</div>}
            <div className={classNames("w-full truncate ltr:mr-4 rtl:ml-4 md:block", props.headerClassName)}>
              {props.heading && (
                <h3
                  className={classNames(
                    "font-cal max-w-28 sm:max-w-72 md:max-w-80 text-emphasis inline truncate text-lg font-semibold tracking-wide sm:text-xl md:block xl:max-w-full",
                    props.smallHeading ? "text-base" : "text-xl",
                    props.hideHeadingOnMobile && "hidden"
                  )}>
                  {!isLocaleReady ? <SkeletonText invisible /> : props.heading}
                </h3>
              )}
              {props.subtitle && (
                <p className="text-default hidden text-sm md:block">
                  {!isLocaleReady ? <SkeletonText invisible /> : props.subtitle}
                </p>
              )}
            </div>
            {props.beforeCTAactions}
            {props.CTA && (
              <div
                className={classNames(
                  props.backPath
                    ? "relative"
                    : "pwa:bottom-24 fixed bottom-20 z-40 ltr:right-4 rtl:left-4 md:z-auto md:ltr:right-0 md:rtl:left-0",
                  "flex-shrink-0 md:relative md:bottom-auto md:right-auto"
                )}>
                {props.CTA}
              </div>
            )}
            {props.actions && props.actions}
          </header>
        )}
      </div>
      {props.afterHeading && <>{props.afterHeading}</>}
      <div className={classNames(props.flexChildrenContainer && "flex flex-1 flex-col")}>
        {props.children}
      </div>
    </>
  );
}

function MainContainer({
  MobileNavigationContainer: MobileNavigationContainerProp = <MobileNavigationContainer />,
  TopNavContainer: TopNavContainerProp = <TopNavContainer />,
  ...props
}: LayoutProps) {
  return (
    <main className="bg-default relative z-0 flex-1 focus:outline-none">
      {/* show top navigation for md and smaller (tablet and phones) */}
      {TopNavContainerProp}
      <div className="max-w-full px-4 py-4 md:py-8 lg:px-12">
        <ErrorBoundary>
          {!props.withoutMain ? <ShellMain {...props}>{props.children}</ShellMain> : props.children}
        </ErrorBoundary>
        {/* show bottom navigation for md and smaller (tablet and phones) on pages where back button doesn't exist */}
        {!props.backPath ? MobileNavigationContainerProp : null}
      </div>
    </main>
  );
}

function TopNavContainer() {
  const { status } = useSession();
  if (status !== "authenticated") return null;
  return <TopNav />;
}

function TopNav() {
  const isEmbed = useIsEmbed();
  const { t } = useLocale();
  return (
    <>
      <nav
        style={isEmbed ? { display: "none" } : {}}
        className="bg-muted border-subtle sticky top-0 z-40 flex w-full items-center justify-between border-b bg-opacity-50 px-4 py-1.5 backdrop-blur-lg sm:p-4 md:hidden">
        <Link href="/event-types">
          <Logo />
        </Link>
        <div className="flex items-center gap-2 self-center">
          <span className="hover:bg-muted hover:text-emphasis text-default group flex items-center rounded-full text-sm font-medium lg:hidden">
            <KBarTrigger />
          </span>
          <button className="hover:bg-muted hover:text-subtle text-muted rounded-full p-1 focus:outline-none focus:ring-2 focus:ring-black focus:ring-offset-2">
            <span className="sr-only">{t("settings")}</span>
            <Link href="/settings/my-account/profile">
              <Settings className="text-default h-4 w-4" aria-hidden="true" />
            </Link>
          </button>
          <UserDropdown small />
        </div>
      </nav>
    </>
  );
}

export const MobileNavigationMoreItems = () => (
  <ul className="border-subtle mt-2 rounded-md border">
    {mobileNavigationMoreItems.map((item) => (
      <MobileNavigationMoreItem key={item.name} item={item} />
    ))}
  </ul>
);<|MERGE_RESOLUTION|>--- conflicted
+++ resolved
@@ -12,10 +12,7 @@
 import { useIsEmbed } from "@calcom/embed-core/embed-iframe";
 import UnconfirmedBookingBadge from "@calcom/features/bookings/UnconfirmedBookingBadge";
 import ImpersonatingBanner from "@calcom/features/ee/impersonation/components/ImpersonatingBanner";
-<<<<<<< HEAD
-=======
 import { OrgUpgradeBanner } from "@calcom/features/ee/organizations/components/OrgUpgradeBanner";
->>>>>>> fefb297c
 import { useOrgBrandingValues } from "@calcom/features/ee/organizations/hooks";
 import HelpMenuItem from "@calcom/features/ee/support/components/HelpMenuItem";
 import { TeamsUpgradeBanner } from "@calcom/features/ee/teams/components";
@@ -305,11 +302,6 @@
   const { t } = useLocale();
   const { data: user } = useMeQuery();
   const { data: avatar } = useAvatarQuery();
-<<<<<<< HEAD
-  const orgBranding = useOrgBrandingValues();
-
-=======
->>>>>>> fefb297c
   useEffect(() => {
     // eslint-disable-next-line @typescript-eslint/ban-ts-comment
     //@ts-ignore
@@ -367,37 +359,12 @@
                 user.away ? "bg-yellow-500" : "bg-green-500",
                 small ? "-bottom-0.5 -right-0.5 h-2.5 w-2.5" : "-bottom-0.5 -right-0 h-2 w-2"
               )}
-<<<<<<< HEAD
-              {user.away && (
-                <div className="border-muted absolute bottom-0 right-0 h-3 w-3 rounded-full border-2 bg-yellow-500" />
-              )}
-            </span>
-            {!small && (
-              <span className="flex flex-grow items-center truncate">
-                <span className="flex-grow truncate text-sm leading-none">
-                  <span className="text-emphasis mb-1 block truncate font-medium">
-                    {user.name || "Nameless User"}
-                  </span>
-                  <span className="text-default truncate pb-1 font-normal">
-                    {user.username
-                      ? process.env.NEXT_PUBLIC_WEBSITE_URL === "https://cal.com"
-                        ? `${orgBranding && orgBranding.slug}cal.com/${user.username}`
-                        : `${orgBranding && orgBranding.slug}/${user.username}`
-                      : "No public page"}
-                  </span>
-                </span>
-                <MoreVertical
-                  className="group-hover:text-subtle text-muted h-4 w-4 flex-shrink-0 ltr:mr-2 rtl:ml-2 rtl:mr-4"
-                  aria-hidden="true"
-                />
-=======
             />
           </span>
           {!small && (
             <span className="flex flex-grow items-center gap-2">
               <span className="line-clamp-1 flex-grow text-sm leading-none">
                 <span className="text-emphasis block font-medium">{user.name || "Nameless User"}</span>
->>>>>>> fefb297c
               </span>
               <ChevronDown
                 className="group-hover:text-subtle text-muted h-4 w-4 flex-shrink-0 rtl:mr-4"
@@ -819,10 +786,6 @@
   return <SideBar bannersHeight={bannersHeight} user={data?.user} />;
 }
 
-<<<<<<< HEAD
-function SideBar({ bannersHeight }: SideBarProps) {
-  const orgBranding = useOrgBrandingValues();
-=======
 const getOrganizationUrl = (slug: string) =>
   `${slug}.${process.env.NEXT_PUBLIC_WEBSITE_URL?.replace?.(/http(s*):\/\//, "")}`;
 
@@ -858,7 +821,6 @@
       icon: Settings,
     },
   ];
->>>>>>> fefb297c
   return (
     <div className="relative">
       <aside
@@ -866,19 +828,6 @@
         className="desktop-transparent bg-muted border-muted fixed left-0 hidden h-full max-h-screen w-14 flex-col overflow-y-auto overflow-x-hidden border-r dark:bg-gradient-to-tr dark:from-[#2a2a2a] dark:to-[#1c1c1c] md:sticky md:flex lg:w-56 lg:px-3">
         <div className="flex h-full flex-col justify-between py-3 lg:pt-4">
           <header className="items-center justify-between md:hidden lg:flex">
-<<<<<<< HEAD
-            <Link href="/event-types" className="px-2">
-              {orgBranding ? (
-                <div className="flex items-center gap-2 font-medium">
-                  {orgBranding.logo && <Avatar alt="" imageSrc={orgBranding.logo} size="sm" />}
-                  <p className="text text-sm">{orgBranding.name}</p>
-                </div>
-              ) : (
-                <Logo small />
-              )}
-            </Link>
-            <div className="flex space-x-2 rtl:space-x-reverse">
-=======
             {orgBranding ? (
               <Link href="/event-types" className="px-1.5">
                 <div className="flex items-center gap-2 font-medium">
@@ -903,7 +852,6 @@
               </div>
             )}
             <div className="flex space-x-0.5 rtl:space-x-reverse">
->>>>>>> fefb297c
               <button
                 color="minimal"
                 onClick={() => window.history.back()}
