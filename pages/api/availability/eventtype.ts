--- conflicted
+++ resolved
@@ -1,21 +1,13 @@
-<<<<<<< HEAD
-import { EventTypeCustomInput, MembershipRole, Prisma } from "@prisma/client";
-=======
 import { EventTypeCustomInput, MembershipRole, Prisma, PeriodType } from "@prisma/client";
->>>>>>> dfb1b560
 import type { NextApiRequest, NextApiResponse } from "next";
 
 import { getSession } from "@lib/auth";
 import prisma from "@lib/prisma";
-<<<<<<< HEAD
-import { OpeningHours } from "@lib/types/event-type";
-=======
 import { WorkingHours } from "@lib/types/schedule";
 
 function handlePeriodType(periodType: string): PeriodType {
   return PeriodType[periodType.toUpperCase()];
 }
->>>>>>> dfb1b560
 
 function handleCustomInputs(customInputs: EventTypeCustomInput[], eventTypeId: number) {
   if (!customInputs || !customInputs?.length) return undefined;
@@ -173,11 +165,7 @@
       }
 
       if (req.body.availability) {
-<<<<<<< HEAD
-        const openingHours: OpeningHours[] = req.body.availability.openingHours || [];
-=======
         const openingHours: WorkingHours[] = req.body.availability.openingHours || [];
->>>>>>> dfb1b560
         // const overrides = req.body.availability.dateOverrides || [];
 
         const eventTypeId = +req.body.id;
