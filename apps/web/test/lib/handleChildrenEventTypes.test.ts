--- conflicted
+++ resolved
@@ -316,17 +316,6 @@
   describe("Workflows", () => {
     it("Links workflows to new and existing assigned members", async () => {
       const {
-<<<<<<< HEAD
-        schedulingType,
-        id,
-        teamId,
-        locations,
-        timeZone,
-        parentId,
-        userId,
-        scheduleId,
-        offsetStart,
-=======
         schedulingType: _schedulingType,
         id: _id,
         teamId: _teamId,
@@ -334,7 +323,6 @@
         timeZone: _timeZone,
         parentId: _parentId,
         userId: _userId,
->>>>>>> 2b557777
         ...evType
       } = mockFindFirstEventType({
         metadata: { managedEventConfig: {} },
