--- conflicted
+++ resolved
@@ -1103,15 +1103,11 @@
     "calEventUserFieldsResponses" in reqBody ? reqBody.calEventUserFieldsResponses : null;
 
   let evt: CalendarEvent = {
-<<<<<<< HEAD
     bookerUrl: eventType.team
       ? await getBookerBaseUrl({ organizationId: eventType.team.parentId })
       : await getBookerBaseUrl(organizerUser),
     type: eventType.title,
-=======
-    bookerUrl: await getBookerUrl(organizerUser),
     type: eventType.slug,
->>>>>>> ed2ce005
     title: getEventName(eventNameObject), //this needs to be either forced in english, or fetched for each attendee and organizer separately
     description: eventType.description,
     additionalNotes,
