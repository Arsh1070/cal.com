import { zodResolver } from "@hookform/resolvers/zod";
import { CalendarHeart, Clock, Hexagon, Info, ShieldCheckIcon, StarIcon } from "lucide-react";
import type { GetServerSidePropsContext } from "next";
import { signIn } from "next-auth/react";
import Link from "next/link";
import { useRouter, useSearchParams } from "next/navigation";
import type { CSSProperties } from "react";
import { useState, useEffect } from "react";
import type { SubmitHandler } from "react-hook-form";
import { useForm, useFormContext } from "react-hook-form";
import { Trans } from "react-i18next";
import { z } from "zod";

import getStripe from "@calcom/app-store/stripepayment/lib/client";
import { getPremiumPlanPriceValue } from "@calcom/app-store/stripepayment/lib/utils";
import { getOrgFullDomain } from "@calcom/ee/organizations/lib/orgDomains";
import { checkPremiumUsername } from "@calcom/features/ee/common/lib/checkPremiumUsername";
import { isSAMLLoginEnabled } from "@calcom/features/ee/sso/lib/saml";
import { useFlagMap } from "@calcom/features/flags/context/provider";
import { getFeatureFlagMap } from "@calcom/features/flags/server/utils";
import { classNames } from "@calcom/lib";
import { APP_NAME, IS_CALCOM, IS_SELF_HOSTED, WEBAPP_URL, WEBSITE_URL } from "@calcom/lib/constants";
import { fetchUsername } from "@calcom/lib/fetchUsername";
import { useDebounce } from "@calcom/lib/hooks/useDebounce";
import { useLocale } from "@calcom/lib/hooks/useLocale";
import slugify from "@calcom/lib/slugify";
import { collectPageParameters, telemetryEventTypes, useTelemetry } from "@calcom/lib/telemetry";
import { teamMetadataSchema } from "@calcom/prisma/zod-utils";
import { signupSchema as apiSignupSchema } from "@calcom/prisma/zod-utils";
import type { inferSSRProps } from "@calcom/types/inferSSRProps";
import { Button, HeadSeo, PasswordField, TextField, Form, Alert } from "@calcom/ui";

import PageWrapper from "@components/PageWrapper";

import { IS_GOOGLE_LOGIN_ENABLED } from "../server/lib/constants";
import { ssrInit } from "../server/lib/ssr";

const signupSchema = apiSignupSchema.extend({
  apiError: z.string().optional(), // Needed to display API errors doesnt get passed to the API
});

type FormValues = z.infer<typeof signupSchema>;

type SignupProps = inferSSRProps<typeof getServerSideProps>;

<<<<<<< HEAD
const FEATURES = [
  {
    title: "connect_all_calendars",
    description: "connect_all_calendars_description",
    icon: CalendarHeart,
  },
  {
    title: "workflow_automation",
    description: "workflow_automation_description",
    icon: Hexagon,
  },
  {
    title: "scheduling_for_your_team",
    description: "scheduling_for_your_team_description",
    icon: Clock,
  },
];

function UsernameField({
  username,
  setPremium,
  premium,
  setUsernameTaken,
  usernameTaken,
  ...props
}: React.ComponentProps<typeof TextField> & {
  username: string;
  setPremium: (value: boolean) => void;
  premium: boolean;
  usernameTaken: boolean;
  setUsernameTaken: (value: boolean) => void;
}) {
  const { t } = useLocale();
  const { register, formState } = useFormContext<FormValues>();
  const debouncedUsername = useDebounce(username, 600);

  useEffect(() => {
    async function checkUsername() {
      if (!debouncedUsername) {
        setPremium(false);
        setUsernameTaken(false);
        return;
      }
      fetchUsername(debouncedUsername).then(({ data }) => {
        setPremium(data.premium);
        setUsernameTaken(!data.available);
      });
    }
    checkUsername();
  }, [debouncedUsername, setPremium, setUsernameTaken]);

  return (
    <div>
      <TextField
        {...props}
        {...register("username")}
        data-testid="signup-usernamefield"
        addOnFilled={false}
      />
      {!formState.isSubmitting && (
        <div className="text-gray text-default flex items-center text-sm">
          <p className="flex items-center text-sm ">
            {usernameTaken ? (
              <div className="text-error">
                <Info className="mr-1 inline-block h-4 w-4" />
                {t("already_in_use_error")}
              </div>
            ) : premium ? (
              <div data-testid="premium-username-warning">
                <StarIcon className="mr-1 inline-block h-4 w-4" />
                {t("premium_username", {
                  price: getPremiumPlanPriceValue(),
                })}
              </div>
            ) : null}
          </p>
        </div>
      )}
    </div>
  );
}

export default function Signup({ prepopulateFormValues, token, orgSlug }: SignupProps) {
  const [premiumUsername, setPremiumUsername] = useState(false);
  const [usernameTaken, setUsernameTaken] = useState(false);

=======
const checkValidEmail = (email: string) => z.string().email().safeParse(email).success;

const getOrgUsernameFromEmail = (email: string, autoAcceptEmailDomain: string) => {
  const [emailUser, emailDomain] = email.split("@");
  const username =
    emailDomain === autoAcceptEmailDomain
      ? slugify(emailUser)
      : slugify(`${emailUser}-${emailDomain.split(".")[0]}`);

  return username;
};

function addOrUpdateQueryParam(url: string, key: string, value: string) {
  const separator = url.includes("?") ? "&" : "?";
  const param = `${key}=${encodeURIComponent(value)}`;
  return `${url}${separator}${param}`;
}

export default function Signup({ prepopulateFormValues, token, orgSlug, orgAutoAcceptEmail }: SignupProps) {
>>>>>>> 86b3a33f
  const searchParams = useSearchParams();
  const telemetry = useTelemetry();
  const { t, i18n } = useLocale();
  const router = useRouter();
  const flags = useFlagMap();
  const formMethods = useForm<FormValues>({
    resolver: zodResolver(signupSchema),
    defaultValues: prepopulateFormValues satisfies FormValues,
  });
  const {
    register,
    watch,
    formState: { isSubmitting, errors },
  } = formMethods;

  const handleErrorsAndStripe = async (resp: Response) => {
    if (!resp.ok) {
      const err = await resp.json();
      if (err.checkoutSessionId) {
        const stripe = await getStripe();
        if (stripe) {
          console.log("Redirecting to stripe checkout");
          const { error } = await stripe.redirectToCheckout({
            sessionId: err.checkoutSessionId,
          });
          console.warn(error.message);
        }
      } else {
        throw new Error(err.message);
      }
    }
  };

  const isOrgInviteByLink = orgSlug && !prepopulateFormValues?.username;

  const signUp: SubmitHandler<FormValues> = async (data) => {
    await fetch("/api/auth/signup", {
      body: JSON.stringify({
        ...data,
        language: i18n.language,
        token,
      }),
      headers: {
        "Content-Type": "application/json",
      },
      method: "POST",
    })
      .then(handleErrorsAndStripe)
      .then(async () => {
        telemetry.event(telemetryEventTypes.signup, collectPageParameters());
        const verifyOrGettingStarted = flags["email-verification"] ? "auth/verify-email" : "getting-started";
        const callBackUrl = `${
          searchParams?.get("callbackUrl")
            ? isOrgInviteByLink
              ? `${WEBAPP_URL}/${searchParams.get("callbackUrl")}`
              : addOrUpdateQueryParam(`${WEBAPP_URL}/${searchParams.get("callbackUrl")}`, "from", "signup")
            : `${WEBAPP_URL}/${verifyOrGettingStarted}?from=signup`
        }`;

        await signIn<"credentials">("credentials", {
          ...data,
          callbackUrl: callBackUrl,
        });
      })
      .catch((err) => {
        formMethods.setError("apiError", { message: err.message });
      });
  };

  return (
    <div
      className="bg-muted 2xl:bg-default flex min-h-screen w-full flex-col items-center justify-center"
      style={
        {
          "--cal-brand": "#111827",
          "--cal-brand-emphasis": "#101010",
          "--cal-brand-text": "white",
          "--cal-brand-subtle": "#9CA3AF",
        } as CSSProperties
      }>
      <div className="bg-muted 2xl:border-subtle grid max-h-[800px] w-full max-w-[1440px] grid-cols-1 grid-rows-1 lg:grid-cols-2 2xl:rounded-lg 2xl:border ">
        <HeadSeo title={t("sign_up")} description={t("sign_up")} />
        <div className="flex w-full flex-col px-4 py-6 md:px-16 2xl:px-28">
          {/* Header */}
          {errors.apiError && (
            <Alert severity="error" message={errors.apiError?.message} data-testid="signup-error-message" />
          )}
          <div className="flex flex-col gap-1">
            <h1 className="font-cal text-[28px] ">
              {IS_CALCOM ? t("create_your_calcom_account") : t("create_your_account")}
            </h1>
            {IS_CALCOM ? (
              <p className="text-subtle text-base font-medium leading-none">{t("cal_signup_description")}</p>
            ) : (
              <p className="text-subtle text-base font-medium leading-none">
                {t("calcom_explained", {
                  appName: APP_NAME,
                })}
              </p>
            )}
          </div>
          {/* Form Container */}
          <div className="mt-10">
            <Form
              className="flex flex-col gap-4"
              form={formMethods}
              handleSubmit={async (values) => {
                await signUp(values);
              }}>
              {/* Username */}
              <UsernameField
                label={t("username")}
                username={watch("username")}
                premium={premiumUsername}
                usernameTaken={usernameTaken}
                setUsernameTaken={(value) => setUsernameTaken(value)}
                data-testid="signup-usernamefield"
                setPremium={(value) => setPremiumUsername(value)}
                addOnLeading={
                  orgSlug
                    ? getOrgFullDomain(orgSlug, { protocol: true })
                    : `${process.env.NEXT_PUBLIC_WEBSITE_URL}/`
                }
              />
              {/* Email */}
              <TextField
                {...register("email")}
                label={t("email")}
                type="email"
                data-testid="signup-emailfield"
              />

              {/* Password */}
              <PasswordField
                data-testid="signup-passwordfield"
                label={t("password")}
                {...register("password")}
                hintErrors={["caplow", "min", "num"]}
              />
              <Button
                type="submit"
                className="my-2 w-full justify-center"
                loading={isSubmitting}
                disabled={
                  !!formMethods.formState.errors.username ||
                  !!formMethods.formState.errors.email ||
                  usernameTaken
                }>
                {premiumUsername && !usernameTaken
                  ? `Create Account for ${getPremiumPlanPriceValue()}`
                  : t("create_account")}
              </Button>
            </Form>
            {/* Continue with Social Logins */}
            <div className="mt-6">
              <div className="relative flex items-center">
                <div className="border-subtle flex-grow border-t" />
                <span className="text-subtle leadning-none mx-2 flex-shrink text-sm font-normal ">
                  {t("or_continue_with")}
                </span>
                <div className="border-subtle flex-grow border-t" />
              </div>
            </div>
            {/* Social Logins */}
            <div className="mt-6 grid gap-2 md:grid-cols-2">
              <Button
                color="secondary"
                disabled={!!formMethods.formState.errors.username}
                className={classNames(
                  "w-full justify-center rounded-md text-center",
                  formMethods.formState.errors.username ? "opacity-50" : ""
                )}
                onClick={async () => {
                  if (!formMethods.getValues("username")) {
                    formMethods.trigger("username");
                    return;
                  }
<<<<<<< HEAD
                  const username = formMethods.getValues("username");
                  const searchQueryParams = new URLSearchParams();
                  searchQueryParams.set("username", formMethods.getValues("username"));
                  const baseUrl = process.env.NEXT_PUBLIC_WEBAPP_URL;
                  localStorage.setItem("username", username);
                  // @NOTE: don't remove username query param as it's required right now for stripe payment page
                  const googleAuthUrl = `${baseUrl}/auth/sso/google?${searchQueryParams.toString()}`;

                  router.push(googleAuthUrl);
                }}>
                <img className="mr-2 h-5 w-5" src="/google-icon.svg" alt="" />
                Google
              </Button>
              <Button
                color="secondary"
                disabled={!!formMethods.formState.errors.username || !!formMethods.formState.errors.email}
                className={classNames(
                  "w-full justify-center rounded-md text-center",
                  formMethods.formState.errors.username && formMethods.formState.errors.email
                    ? "opacity-50"
                    : ""
                )}
                onClick={() => {
                  if (!formMethods.getValues("username")) {
                    formMethods.trigger("username");
                  }
                  if (!formMethods.getValues("email")) {
                    formMethods.trigger("email");
                    return;
                  }
                  const username = formMethods.getValues("username");
                  localStorage.setItem("username", username);
                  const sp = new URLSearchParams();
                  // @NOTE: don't remove username query param as it's required right now for stripe payment page
                  sp.set("username", formMethods.getValues("username"));
                  sp.set("email", formMethods.getValues("email"));
                  router.push(process.env.NEXT_PUBLIC_WEBAPP_URL + "/auth/sso/saml" + "?" + sp.toString());
                }}>
                <ShieldCheckIcon className="mr-2 h-5 w-5" />
                {t("saml_sso")}
              </Button>
            </div>
          </div>
          {/* Already have an account & T&C */}
          <div className="mt-6">
            <div className="flex flex-col text-sm">
              <Link href="/auth/login" className="text-emphasis hover:underline">
                {t("already_have_account")}
              </Link>
              <p className="text-subtle">
                <Trans i18nKey="signing_up_terms">
                  By signing up, you agree to our{" "}
                  <Link className="text-emphasis hover:underline" href={`${WEBSITE_URL}/terms`}>
                    Terms of Service
                  </Link>{" "}
                  and{" "}
                  <Link className="text-emphasis hover:underline" href={`${WEBSITE_URL}/privacy`}>
                    Privacy Policy
                  </Link>
                  .
                </Trans>
              </p>
            </div>
          </div>
        </div>
        <div className="bg-subtle border-subtle my-6 hidden w-full flex-col justify-center rounded-l-2xl py-12 pl-12 lg:flex">
          <img src="/mock-event-type-list.svg" alt="#" />
          <div className="mr-12 mt-4 grid h-full w-full grid-cols-3 gap-4 overflow-hidden">
            {FEATURES.map((feature) => (
              <>
                <div className="flex flex-col leading-none">
                  <div className="text-emphasis items-center gap-1">
                    <feature.icon className="h-4 w-4 " />
                    <span className="text-sm font-medium">{t(feature.title)}</span>
                  </div>
                  <div className="text-subtle text-sm">
                    <p>{t(feature.description)}</p>
                  </div>
=======

                  if (methods.getValues().username === undefined && isOrgInviteByLink && orgAutoAcceptEmail) {
                    methods.setValue(
                      "username",
                      getOrgUsernameFromEmail(methods.getValues().email, orgAutoAcceptEmail)
                    );
                  }
                  methods.handleSubmit(signUp)(event);
                }}
                className="bg-default space-y-6">
                {errors.apiError && <Alert severity="error" message={errors.apiError?.message} />}
                {}
                <div className="space-y-4">
                  {!isOrgInviteByLink && (
                    <TextField
                      addOnLeading={
                        orgSlug
                          ? `${getOrgFullDomain(orgSlug, { protocol: true })}/`
                          : `${process.env.NEXT_PUBLIC_WEBSITE_URL}/`
                      }
                      {...register("username")}
                      disabled={!!orgSlug}
                      required
                    />
                  )}
                  <EmailField
                    {...register("email")}
                    disabled={prepopulateFormValues?.email}
                    className="disabled:bg-emphasis disabled:hover:cursor-not-allowed"
                  />
                  <PasswordField
                    labelProps={{
                      className: "block text-sm font-medium text-default",
                    }}
                    {...register("password")}
                    hintErrors={["caplow", "min", "num"]}
                    className="border-default mt-1 block w-full rounded-md border px-3 py-2 shadow-sm focus:border-black focus:outline-none focus:ring-black sm:text-sm"
                  />
                </div>
                <div className="flex space-x-2 rtl:space-x-reverse">
                  <Button type="submit" loading={isSubmitting} className="w-full justify-center">
                    {t("create_account")}
                  </Button>
                  {!token && (
                    <Button
                      color="secondary"
                      className="w-full justify-center"
                      onClick={() =>
                        signIn("Cal.com", {
                          callbackUrl: searchParams?.get("callbackUrl")
                            ? `${WEBAPP_URL}/${searchParams.get("callbackUrl")}`
                            : `${WEBAPP_URL}/getting-started`,
                        })
                      }>
                      {t("login_instead")}
                    </Button>
                  )}
>>>>>>> 86b3a33f
                </div>
              </>
            ))}
          </div>
        </div>
      </div>
    </div>
  );
}

export const getServerSideProps = async (ctx: GetServerSidePropsContext) => {
  const prisma = await import("@calcom/prisma").then((mod) => mod.default);
  const flags = await getFeatureFlagMap(prisma);
  const ssr = await ssrInit(ctx);
  const token = z.string().optional().parse(ctx.query.token);

  const props = {
    isGoogleLoginEnabled: IS_GOOGLE_LOGIN_ENABLED,
    isSAMLLoginEnabled,
    trpcState: ssr.dehydrate(),
    prepopulateFormValues: undefined,
  };

  if (process.env.NEXT_PUBLIC_DISABLE_SIGNUP === "true" || flags["disable-signup"]) {
    return {
      notFound: true,
    };
  }

  // no token given, treat as a normal signup without verification token
  if (!token) {
    return {
      props: JSON.parse(JSON.stringify(props)),
    };
  }

  const verificationToken = await prisma.verificationToken.findUnique({
    where: {
      token,
    },
    include: {
      team: {
        select: {
          metadata: true,
          parentId: true,
          parent: {
            select: {
              slug: true,
              metadata: true,
            },
          },
          slug: true,
        },
      },
    },
  });

  if (!verificationToken || verificationToken.expires < new Date()) {
    return {
      notFound: true,
    };
  }

  const existingUser = await prisma.user.findFirst({
    where: {
      AND: [
        {
          email: verificationToken?.identifier,
        },
        {
          emailVerified: {
            not: null,
          },
        },
      ],
    },
  });

  if (existingUser) {
    return {
      redirect: {
        permanent: false,
        destination: "/auth/login?callbackUrl=" + `${WEBAPP_URL}/${ctx.query.callbackUrl}`,
      },
    };
  }

  const guessUsernameFromEmail = (email: string) => {
    const [username] = email.split("@");
    return username;
  };

  let username = guessUsernameFromEmail(verificationToken.identifier);

  const tokenTeam = {
    ...verificationToken?.team,
    metadata: teamMetadataSchema.parse(verificationToken?.team?.metadata),
  };

  // Detect if the team is an org by either the metadata flag or if it has a parent team
  const isOrganization = tokenTeam.metadata?.isOrganization || tokenTeam?.parentId !== null;
  // If we are dealing with an org, the slug may come from the team itself or its parent
  const orgSlug = isOrganization
    ? tokenTeam.metadata?.requestedSlug || tokenTeam.parent?.slug || tokenTeam.slug
    : null;

  // Org context shouldn't check if a username is premium
  if (!IS_SELF_HOSTED && !isOrganization) {
    // Im not sure we actually hit this because of next redirects signup to website repo - but just in case this is pretty cool :)
    const { available, suggestion } = await checkPremiumUsername(username);

    username = available ? username : suggestion || username;
  }

  const isValidEmail = checkValidEmail(verificationToken.identifier);
  const isOrgInviteByLink = isOrganization && !isValidEmail;
  const parentMetaDataForSubteam = tokenTeam?.parent?.metadata
    ? teamMetadataSchema.parse(tokenTeam.parent.metadata)
    : null;

  return {
    props: {
      ...props,
      token,
      prepopulateFormValues: !isOrgInviteByLink
        ? {
            email: verificationToken.identifier,
            username: slugify(username),
          }
        : null,
      orgSlug,
      orgAutoAcceptEmail: isOrgInviteByLink
        ? tokenTeam?.metadata?.orgAutoAcceptEmail ?? parentMetaDataForSubteam?.orgAutoAcceptEmail ?? null
        : null,
    },
  };
};

Signup.isThemeSupported = false;
Signup.PageWrapper = PageWrapper;<|MERGE_RESOLUTION|>--- conflicted
+++ resolved
@@ -43,7 +43,6 @@
 
 type SignupProps = inferSSRProps<typeof getServerSideProps>;
 
-<<<<<<< HEAD
 const FEATURES = [
   {
     title: "connect_all_calendars",
@@ -126,11 +125,6 @@
   );
 }
 
-export default function Signup({ prepopulateFormValues, token, orgSlug }: SignupProps) {
-  const [premiumUsername, setPremiumUsername] = useState(false);
-  const [usernameTaken, setUsernameTaken] = useState(false);
-
-=======
 const checkValidEmail = (email: string) => z.string().email().safeParse(email).success;
 
 const getOrgUsernameFromEmail = (email: string, autoAcceptEmailDomain: string) => {
@@ -149,8 +143,10 @@
   return `${url}${separator}${param}`;
 }
 
-export default function Signup({ prepopulateFormValues, token, orgSlug, orgAutoAcceptEmail }: SignupProps) {
->>>>>>> 86b3a33f
+export default function Signup({ prepopulateFormValues, token, orgSlug }: SignupProps) {
+  const [premiumUsername, setPremiumUsername] = useState(false);
+  const [usernameTaken, setUsernameTaken] = useState(false);
+
   const searchParams = useSearchParams();
   const telemetry = useTelemetry();
   const { t, i18n } = useLocale();
@@ -328,7 +324,6 @@
                     formMethods.trigger("username");
                     return;
                   }
-<<<<<<< HEAD
                   const username = formMethods.getValues("username");
                   const searchQueryParams = new URLSearchParams();
                   searchQueryParams.set("username", formMethods.getValues("username"));
@@ -407,65 +402,6 @@
                   <div className="text-subtle text-sm">
                     <p>{t(feature.description)}</p>
                   </div>
-=======
-
-                  if (methods.getValues().username === undefined && isOrgInviteByLink && orgAutoAcceptEmail) {
-                    methods.setValue(
-                      "username",
-                      getOrgUsernameFromEmail(methods.getValues().email, orgAutoAcceptEmail)
-                    );
-                  }
-                  methods.handleSubmit(signUp)(event);
-                }}
-                className="bg-default space-y-6">
-                {errors.apiError && <Alert severity="error" message={errors.apiError?.message} />}
-                {}
-                <div className="space-y-4">
-                  {!isOrgInviteByLink && (
-                    <TextField
-                      addOnLeading={
-                        orgSlug
-                          ? `${getOrgFullDomain(orgSlug, { protocol: true })}/`
-                          : `${process.env.NEXT_PUBLIC_WEBSITE_URL}/`
-                      }
-                      {...register("username")}
-                      disabled={!!orgSlug}
-                      required
-                    />
-                  )}
-                  <EmailField
-                    {...register("email")}
-                    disabled={prepopulateFormValues?.email}
-                    className="disabled:bg-emphasis disabled:hover:cursor-not-allowed"
-                  />
-                  <PasswordField
-                    labelProps={{
-                      className: "block text-sm font-medium text-default",
-                    }}
-                    {...register("password")}
-                    hintErrors={["caplow", "min", "num"]}
-                    className="border-default mt-1 block w-full rounded-md border px-3 py-2 shadow-sm focus:border-black focus:outline-none focus:ring-black sm:text-sm"
-                  />
-                </div>
-                <div className="flex space-x-2 rtl:space-x-reverse">
-                  <Button type="submit" loading={isSubmitting} className="w-full justify-center">
-                    {t("create_account")}
-                  </Button>
-                  {!token && (
-                    <Button
-                      color="secondary"
-                      className="w-full justify-center"
-                      onClick={() =>
-                        signIn("Cal.com", {
-                          callbackUrl: searchParams?.get("callbackUrl")
-                            ? `${WEBAPP_URL}/${searchParams.get("callbackUrl")}`
-                            : `${WEBAPP_URL}/getting-started`,
-                        })
-                      }>
-                      {t("login_instead")}
-                    </Button>
-                  )}
->>>>>>> 86b3a33f
                 </div>
               </>
             ))}
