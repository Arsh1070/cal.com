import { Prisma } from "@prisma/client";
import dayjs from "dayjs";
import timezone from "dayjs/plugin/timezone";
import utc from "dayjs/plugin/utc";
import { GetServerSidePropsContext } from "next";
import { JSONObject } from "superjson/dist/types";

import { getLocationLabels } from "@calcom/app-store/utils";
import { getDefaultEvent, getGroupName, getUsernameList } from "@calcom/lib/defaultEvents";
import { useLocale } from "@calcom/lib/hooks/useLocale";

import { asStringOrThrow } from "@lib/asStringOrNull";
import prisma from "@lib/prisma";
import { inferSSRProps } from "@lib/types/inferSSRProps";

import BookingPage from "@components/booking/pages/BookingPage";

import { getTranslation } from "@server/lib/i18n";
import { ssrInit } from "@server/lib/ssr";

dayjs.extend(utc);
dayjs.extend(timezone);

export type BookPageProps = inferSSRProps<typeof getServerSideProps>;

export default function Book(props: BookPageProps) {
  const { t } = useLocale();
  return props.isDynamicGroupBooking && !props.profile.allowDynamicBooking ? (
    <div className="h-screen dark:bg-neutral-900">
      <main className="mx-auto max-w-3xl px-4 py-24">
        <div className="space-y-6" data-testid="event-types">
          <div className="overflow-hidden rounded-sm border dark:border-gray-900">
            <div className="p-8 text-center text-gray-400 dark:text-white">
              <h2 className="font-cal mb-2 text-3xl text-gray-600 dark:text-white">
                {" " + t("unavailable")}
              </h2>
              <p className="mx-auto max-w-md">{t("user_dynamic_booking_disabled")}</p>
            </div>
          </div>
        </div>
      </main>
    </div>
  ) : (
    <BookingPage {...props} />
  );
}

export async function getServerSideProps(context: GetServerSidePropsContext) {
  const ssr = await ssrInit(context);
  const usernameList = getUsernameList(asStringOrThrow(context.query.user as string));
  const eventTypeSlug = context.query.slug as string;
  const users = await prisma.user.findMany({
    where: {
      username: {
        in: usernameList,
      },
    },
    select: {
      id: true,
      username: true,
      name: true,
      email: true,
      bio: true,
      avatar: true,
      theme: true,
      brandColor: true,
      darkBrandColor: true,
      allowDynamicBooking: true,
    },
  });

<<<<<<< HEAD
  if (!user) return { notFound: true };

  const eventTypeRaw = await prisma.eventType.findUnique({
    where: {
      id: parseInt(asStringOrThrow(context.query.type)),
    },
    select: {
      id: true,
      title: true,
      slug: true,
      description: true,
      length: true,
      locations: true,
      customInputs: true,
      attendeeReminders: true,
      periodType: true,
      periodDays: true,
      periodStartDate: true,
      periodEndDate: true,
      metadata: true,
      periodCountCalendarDays: true,
      price: true,
      currency: true,
      disableGuests: true,
      users: {
        select: {
          username: true,
          name: true,
          email: true,
          bio: true,
          avatar: true,
          theme: true,
        },
      },
    },
  });
=======
  if (!users.length) return { notFound: true };
  const [user] = users;
  const eventTypeRaw =
    usernameList.length > 1
      ? getDefaultEvent(eventTypeSlug)
      : await prisma.eventType.findUnique({
          where: {
            id: parseInt(asStringOrThrow(context.query.type)),
          },
          select: {
            id: true,
            title: true,
            slug: true,
            description: true,
            length: true,
            locations: true,
            customInputs: true,
            periodType: true,
            periodDays: true,
            periodStartDate: true,
            periodEndDate: true,
            metadata: true,
            periodCountCalendarDays: true,
            price: true,
            currency: true,
            disableGuests: true,
            users: {
              select: {
                username: true,
                name: true,
                email: true,
                bio: true,
                avatar: true,
                theme: true,
              },
            },
          },
        });
>>>>>>> 385421d2

  if (!eventTypeRaw) return { notFound: true };

  const credentials = await prisma.credential.findMany({
    where: {
      userId: {
        in: users.map((user) => user.id),
      },
    },
    select: {
      id: true,
      type: true,
      key: true,
    },
  });

  const web3Credentials = credentials.find((credential) => credential.type.includes("_web3"));

  const eventType = {
    ...eventTypeRaw,
    metadata: (eventTypeRaw.metadata || {}) as JSONObject,
    isWeb3Active:
      web3Credentials && web3Credentials.key
        ? (((web3Credentials.key as JSONObject).isWeb3Active || false) as boolean)
        : false,
  };

  const eventTypeObject = [eventType].map((e) => {
    return {
      ...e,
      periodStartDate: e.periodStartDate?.toString() ?? null,
      periodEndDate: e.periodEndDate?.toString() ?? null,
    };
  })[0];

  async function getBooking() {
    return prisma.booking.findFirst({
      where: {
        uid: asStringOrThrow(context.query.rescheduleUid),
      },
      select: {
        description: true,
        attendees: {
          select: {
            email: true,
            name: true,
          },
        },
      },
    });
  }

  type Booking = Prisma.PromiseReturnType<typeof getBooking>;
  let booking: Booking | null = null;

  if (context.query.rescheduleUid) {
    booking = await getBooking();
  }

  const isDynamicGroupBooking = users.length > 1;

  const dynamicNames = isDynamicGroupBooking
    ? users.map((user) => {
        return user.name || "";
      })
    : [];

  const profile = isDynamicGroupBooking
    ? {
        name: getGroupName(dynamicNames),
        image: null,
        slug: eventTypeSlug,
        theme: null,
        brandColor: "",
        darkBrandColor: "",
        allowDynamicBooking: users.some((user) => {
          return !user.allowDynamicBooking;
        })
          ? false
          : true,
      }
    : {
        name: user.name || user.username,
        image: user.avatar,
        slug: user.username,
        theme: user.theme,
        brandColor: user.brandColor,
        darkBrandColor: user.darkBrandColor,
      };

  const t = await getTranslation(context.locale ?? "en", "common");

  return {
    props: {
      locationLabels: getLocationLabels(t),
      profile,
      eventType: eventTypeObject,
      booking,
      trpcState: ssr.dehydrate(),
      isDynamicGroupBooking,
    },
  };
}<|MERGE_RESOLUTION|>--- conflicted
+++ resolved
@@ -69,44 +69,6 @@
     },
   });
 
-<<<<<<< HEAD
-  if (!user) return { notFound: true };
-
-  const eventTypeRaw = await prisma.eventType.findUnique({
-    where: {
-      id: parseInt(asStringOrThrow(context.query.type)),
-    },
-    select: {
-      id: true,
-      title: true,
-      slug: true,
-      description: true,
-      length: true,
-      locations: true,
-      customInputs: true,
-      attendeeReminders: true,
-      periodType: true,
-      periodDays: true,
-      periodStartDate: true,
-      periodEndDate: true,
-      metadata: true,
-      periodCountCalendarDays: true,
-      price: true,
-      currency: true,
-      disableGuests: true,
-      users: {
-        select: {
-          username: true,
-          name: true,
-          email: true,
-          bio: true,
-          avatar: true,
-          theme: true,
-        },
-      },
-    },
-  });
-=======
   if (!users.length) return { notFound: true };
   const [user] = users;
   const eventTypeRaw =
@@ -124,6 +86,7 @@
             length: true,
             locations: true,
             customInputs: true,
+            attendeeReminders: true,
             periodType: true,
             periodDays: true,
             periodStartDate: true,
@@ -145,7 +108,6 @@
             },
           },
         });
->>>>>>> 385421d2
 
   if (!eventTypeRaw) return { notFound: true };
 
