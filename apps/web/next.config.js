--- conflicted
+++ resolved
@@ -1,13 +1,9 @@
-<<<<<<< HEAD
-const withTM = require("@vercel/edge-functions-ui/transpile")([
+const withTM = require("next-transpile-modules")([
   "@calcom/app-store",
   "@calcom/lib",
   "@calcom/prisma",
   "@calcom/ui",
 ]);
-=======
-const withTM = require("next-transpile-modules")(["@calcom/lib", "@calcom/prisma", "@calcom/ui"]);
->>>>>>> b93f87af
 const { i18n } = require("./next-i18next.config");
 
 // So we can test deploy previews preview
