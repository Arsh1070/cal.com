--- conflicted
+++ resolved
@@ -1,10 +1,6 @@
 import { usePathname, useRouter } from "next/navigation";
 
-<<<<<<< HEAD
-=======
-import { useBookerUrl } from "@calcom/lib/hooks/useBookerUrl";
 import { useCompatSearchParams } from "@calcom/lib/hooks/useCompatSearchParams";
->>>>>>> 57a65401
 import { useLocale } from "@calcom/lib/hooks/useLocale";
 import type { ButtonColor } from "@calcom/ui";
 import {
