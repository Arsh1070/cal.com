--- conflicted
+++ resolved
@@ -98,16 +98,8 @@
               data-testid="time"
               data-disabled={bookingFull}
               data-time={slot.time}
-<<<<<<< HEAD
-              onClick={() => onTimeSelect(slot.time)}
-              className={classNames(
-                "min-h-9 hover:border-brand-default mb-2 flex h-auto w-full flex-col justify-center py-2",
-                selectedSlots?.includes(slot.time) && "border-brand-default"
-              )}
-=======
               onClick={() => onTimeSelect(slot.time, slot?.attendees || 0, seatsPerTimeSlot, slot.bookingUid)}
               className="min-h-9 hover:border-brand-default mb-2 flex h-auto w-full flex-col justify-center py-2"
->>>>>>> ca8b3808
               color="secondary">
               {dayjs.utc(slot.time).tz(timezone).format(timeFormat)}
               {bookingFull && <p className="text-sm">{t("booking_full")}</p>}
