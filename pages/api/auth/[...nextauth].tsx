--- conflicted
+++ resolved
@@ -1,16 +1,10 @@
-<<<<<<< HEAD
-import NextAuth from "next-auth";
-import Providers, { AppProviders } from "next-auth/providers";
+import NextAuth, { Session } from "next-auth";
+import { Provider } from "next-auth/providers";
+import CredentialsProvider from "next-auth/providers/credentials";
+import GoogleProvider from "next-auth/providers/google";
 import { authenticator } from "otplib";
 
-import { ErrorCode, isGoogleLoginEnabled, Session, verifyPassword } from "@lib/auth";
-=======
-import NextAuth, { Session } from "next-auth";
-import CredentialsProvider from "next-auth/providers/credentials";
-import { authenticator } from "otplib";
-
-import { ErrorCode, verifyPassword } from "@lib/auth";
->>>>>>> 84d75cf6
+import { ErrorCode, isGoogleLoginEnabled, verifyPassword } from "@lib/auth";
 import { symmetricDecrypt } from "@lib/crypto";
 import prisma from "@lib/prisma";
 import { randomString } from "@lib/random";
@@ -19,84 +13,89 @@
 
 import { IdentityProvider } from ".prisma/client";
 
-async function authorize(credentials: any) {
-  const user = await prisma.user.findUnique({
-    where: {
-      email: credentials.email.toLowerCase(),
-    },
-  });
-
-  if (!user) {
-    throw new Error(ErrorCode.UserNotFound);
-  }
-
-  if (user.identityProvider !== IdentityProvider.CAL) {
-    throw new Error(ErrorCode.ThirdPartyIdentityProviderEnabled);
-  }
-
-  if (!user.password) {
-    throw new Error(ErrorCode.UserMissingPassword);
-  }
-
-  const isCorrectPassword = await verifyPassword(credentials.password, user.password);
-  if (!isCorrectPassword) {
-    throw new Error(ErrorCode.IncorrectPassword);
-  }
-
-  if (user.twoFactorEnabled) {
-    if (!credentials.totpCode) {
-      throw new Error(ErrorCode.SecondFactorRequired);
-    }
-
-    if (!user.twoFactorSecret) {
-      console.error(`Two factor is enabled for user ${user.id} but they have no secret`);
-      throw new Error(ErrorCode.InternalServerError);
-    }
-
-    if (!process.env.CALENDSO_ENCRYPTION_KEY) {
-      console.error(`"Missing encryption key; cannot proceed with two factor login."`);
-      throw new Error(ErrorCode.InternalServerError);
-    }
-
-    const secret = symmetricDecrypt(user.twoFactorSecret, process.env.CALENDSO_ENCRYPTION_KEY);
-    if (secret.length !== 32) {
-      console.error(
-        `Two factor secret decryption failed. Expected key with length 32 but got ${secret.length}`
-      );
-      throw new Error(ErrorCode.InternalServerError);
-    }
-
-    const isValidToken = authenticator.check(credentials.totpCode, secret);
-    if (!isValidToken) {
-      throw new Error(ErrorCode.IncorrectTwoFactorCode);
-    }
-  }
-
-  return {
-    id: user.id,
-    username: user.username,
-    email: user.email,
-    name: user.name,
-  };
-}
-
-const providers: AppProviders = [
-  Providers.Credentials({
+const providers: Provider[] = [
+  CredentialsProvider({
+    id: "credentials",
     name: "Cal.com",
+    type: "credentials",
     credentials: {
       email: { label: "Email Address", type: "email", placeholder: "john.doe@example.com" },
       password: { label: "Password", type: "password", placeholder: "Your super secure password" },
       totpCode: { label: "Two-factor Code", type: "input", placeholder: "Code from authenticator app" },
     },
-    authorize,
+    async authorize(credentials) {
+      if (!credentials) {
+        console.error(`For some reason credentials are missing`);
+        throw new Error(ErrorCode.InternalServerError);
+      }
+
+      const user = await prisma.user.findUnique({
+        where: {
+          email: credentials.email.toLowerCase(),
+        },
+      });
+
+      if (!user) {
+        throw new Error(ErrorCode.UserNotFound);
+      }
+
+      if (user.identityProvider !== IdentityProvider.CAL) {
+        throw new Error(ErrorCode.ThirdPartyIdentityProviderEnabled);
+      }
+
+      if (!user.password) {
+        throw new Error(ErrorCode.UserMissingPassword);
+      }
+
+      const isCorrectPassword = await verifyPassword(credentials.password, user.password);
+      if (!isCorrectPassword) {
+        throw new Error(ErrorCode.IncorrectPassword);
+      }
+
+      if (user.twoFactorEnabled) {
+        if (!credentials.totpCode) {
+          throw new Error(ErrorCode.SecondFactorRequired);
+        }
+
+        if (!user.twoFactorSecret) {
+          console.error(`Two factor is enabled for user ${user.id} but they have no secret`);
+          throw new Error(ErrorCode.InternalServerError);
+        }
+
+        if (!process.env.CALENDSO_ENCRYPTION_KEY) {
+          console.error(`"Missing encryption key; cannot proceed with two factor login."`);
+          throw new Error(ErrorCode.InternalServerError);
+        }
+
+        const secret = symmetricDecrypt(user.twoFactorSecret, process.env.CALENDSO_ENCRYPTION_KEY);
+        if (secret.length !== 32) {
+          console.error(
+            `Two factor secret decryption failed. Expected key with length 32 but got ${secret.length}`
+          );
+          throw new Error(ErrorCode.InternalServerError);
+        }
+
+        const isValidToken = authenticator.check(credentials.totpCode, secret);
+        if (!isValidToken) {
+          throw new Error(ErrorCode.IncorrectTwoFactorCode);
+        }
+      }
+
+      return {
+        id: user.id,
+        username: user.username,
+        email: user.email,
+        name: user.name,
+      };
+    },
   }),
 ];
 
 if (isGoogleLoginEnabled) {
   providers.push(
-    Providers.Google({
-      clientId: process.env.GOOGLE_CLIENT_ID,
-      clientSecret: process.env.GOOGLE_CLIENT_SECRET,
+    GoogleProvider({
+      clientId: process.env.GOOGLE_CLIENT_ID || "",
+      clientSecret: process.env.GOOGLE_CLIENT_SECRET || "",
     })
   );
 }
@@ -107,25 +106,26 @@
     name: "BoxyHQ",
     type: "oauth",
     version: "2.0",
-    params: {
-      grant_type: "authorization_code",
-    },
-    accessTokenUrl: `${samlLoginUrl}/api/auth/saml/token`,
-    authorizationUrl: `${samlLoginUrl}/api/auth/saml/authorize?response_type=code&provider=saml`,
-    profileUrl: `${samlLoginUrl}/api/auth/saml/userinfo`,
-    profile: (profile: any) => {
+    authorization: `${samlLoginUrl}/api/auth/saml/authorize?response_type=code&provider=saml`,
+    token: {
+      url: `${samlLoginUrl}/api/auth/saml/token`,
+      params: { grant_type: "authorization_code" },
+    },
+    userinfo: `${samlLoginUrl}/api/auth/saml/userinfo`,
+    profile: (profile) => {
       return {
         id: profile.id || "",
         firstName: profile.first_name || "",
         lastName: profile.last_name || "",
         email: profile.email || "",
         name: `${profile.firstName} ${profile.lastName}`,
-        verified_email: true,
+        email_verified: true,
       };
     },
-    scope: "",
-    clientId: "dummy",
-    clientSecret: "dummy",
+    options: {
+      clientId: "dummy",
+      clientSecret: "dummy",
+    },
   });
 }
 
@@ -139,40 +139,12 @@
     signOut: "/auth/logout",
     error: "/auth/error", // Error code passed in query string as ?error=
   },
-<<<<<<< HEAD
   providers,
   callbacks: {
-    async jwt(token, user, account, profile) {
+    async jwt({ token, user, account, profile }) {
       if (!user) {
         return token;
       }
-=======
-  providers: [
-    CredentialsProvider({
-      id: "credentials",
-      name: "Cal.com",
-      type: "credentials",
-      credentials: {
-        email: { label: "Email Address", type: "email", placeholder: "john.doe@example.com" },
-        password: { label: "Password", type: "password", placeholder: "Your super secure password" },
-        totpCode: { label: "Two-factor Code", type: "input", placeholder: "Code from authenticator app" },
-      },
-      async authorize(credentials) {
-        if (!credentials) {
-          console.error(`For some reason credentials are missing`);
-          throw new Error(ErrorCode.InternalServerError);
-        }
-
-        const user = await prisma.user.findUnique({
-          where: {
-            email: credentials.email.toLowerCase(),
-          },
-        });
-
-        if (!user) {
-          throw new Error(ErrorCode.UserNotFound);
-        }
->>>>>>> 84d75cf6
 
       if (account && account.type === "credentials") {
         return {
@@ -212,17 +184,6 @@
           username: existingUser.username,
           email: existingUser.email,
         };
-<<<<<<< HEAD
-=======
-      },
-    }),
-  ],
-  callbacks: {
-    async jwt({ token, user }) {
-      if (user) {
-        token.id = user.id;
-        token.username = user.username;
->>>>>>> 84d75cf6
       }
 
       return token;
@@ -238,7 +199,7 @@
       };
       return calendsoSession;
     },
-    async signIn(user, account, profile) {
+    async signIn({ user, account, profile }) {
       // In this case we've already verified the credentials in the authorize
       // callback so we can sign the user in.
       if (account.type === "credentials") {
@@ -249,14 +210,22 @@
         return false;
       }
 
+      if (!user.email) {
+        return false;
+      }
+
+      if (!user.name) {
+        return false;
+      }
+
       if (account.provider) {
         let idP: IdentityProvider = IdentityProvider.GOOGLE;
         if (account.provider === "saml") {
           idP = IdentityProvider.SAML;
         }
-        user.verified_email = user.verified_email || profile.verified_email;
-
-        if (!user.verified_email) {
+        user.email_verified = user.email_verified || profile.email_verified;
+
+        if (!user.email_verified) {
           return "/auth/error?error=unverified-email";
         }
 
@@ -273,10 +242,6 @@
             return true;
           }
 
-          if (!user.email || !user.name) {
-            return false;
-          }
-
           // If the email address doesn't match, check if an account already exists
           // with the new email address. If it does, for now we return an error. If
           // not, update the email of their account and log them in.
@@ -296,7 +261,7 @@
         // a new account. If an account already exists with the incoming email
         // address return an error for now.
         const existingUserWithEmail = await prisma.user.findFirst({
-          where: { email: user.email! },
+          where: { email: user.email },
         });
 
         if (existingUserWithEmail) {
@@ -307,11 +272,11 @@
             !existingUserWithEmail.username
           ) {
             await prisma.user.update({
-              where: { email: user.email! },
+              where: { email: user.email },
               data: {
                 // Slugify the incoming name and append a few random characters to
                 // prevent conflicts for users with the same name.
-                username: slugify(user.name!) + "-" + randomString(6),
+                username: slugify(user.name) + "-" + randomString(6),
                 emailVerified: new Date(Date.now()),
                 name: user.name,
                 identityProvider: idP,
@@ -333,10 +298,10 @@
           data: {
             // Slugify the incoming name and append a few random characters to
             // prevent conflicts for users with the same name.
-            username: slugify(user.name!) + "-" + randomString(6),
+            username: slugify(user.name) + "-" + randomString(6),
             emailVerified: new Date(Date.now()),
             name: user.name,
-            email: user.email!,
+            email: user.email,
             identityProvider: idP,
             identityProviderId: user.id as string,
           },
