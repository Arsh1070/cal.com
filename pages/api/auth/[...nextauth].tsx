--- conflicted
+++ resolved
@@ -23,7 +23,7 @@
 async function authorize(credentials: any) {
   const user = await prisma.user.findUnique({
     where: {
-      email: credentials.email,
+      email: credentials.email.toLowerCase(),
     },
   });
 
@@ -142,33 +142,12 @@
     signOut: "/auth/logout",
     error: "/auth/error", // Error code passed in query string as ?error=
   },
-<<<<<<< HEAD
   providers,
   callbacks: {
     async jwt(token, user, account, profile) {
       if (!user) {
         return token;
       }
-=======
-  providers: [
-    Providers.Credentials({
-      name: "Cal.com",
-      credentials: {
-        email: { label: "Email Address", type: "email", placeholder: "john.doe@example.com" },
-        password: { label: "Password", type: "password", placeholder: "Your super secure password" },
-        totpCode: { label: "Two-factor Code", type: "input", placeholder: "Code from authenticator app" },
-      },
-      async authorize(credentials) {
-        const user = await prisma.user.findUnique({
-          where: {
-            email: credentials.email.toLowerCase(),
-          },
-        });
-
-        if (!user) {
-          throw new Error(ErrorCode.UserNotFound);
-        }
->>>>>>> 9d7dc099
 
       if (account && account.type === "credentials") {
         return {
