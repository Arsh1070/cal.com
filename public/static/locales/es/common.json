--- conflicted
+++ resolved
@@ -515,11 +515,8 @@
   "confirm_delete_event_type": "Sí, Eliminar Tipo de Evento",
   "integrations": "Integraciones",
   "settings": "Ajustes",
-<<<<<<< HEAD
-=======
   "next_step": "Saltar paso",
   "prev_step": "Paso anterior",
->>>>>>> dfb1b560
   "installed": "Instalado",
   "disconnect": "Desconectar",
   "embed_your_calendar": "Incorpora tu calendario en tu página web",
