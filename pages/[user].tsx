--- conflicted
+++ resolved
@@ -53,7 +53,6 @@
               {eventTypes.map((type) => (
                 <div
                   key={type.id}
-<<<<<<< HEAD
                   className="group relative dark:bg-neutral-900 dark:border-0 dark:hover:border-neutral-600 bg-white hover:bg-gray-50 border border-neutral-200 hover:bordergs-brand rounded-sm">
                   {web3 ? (
                     <>
@@ -67,33 +66,21 @@
                     </>
                   ) : (
                     <>
-                      <ArrowRightIcon className="absolute transition-opacity h-4 w-4 right-3 top-3 text-black dark:text-white opacity-0 group-hover:opacity-100" />
-                      <Link href={`/${user.username}/${type.slug}`}>
-                        <a className="flex items-center justify-between w-full px-6 py-4">
-                          <div>
-                            <h2 className="font-semibold text-neutral-900 dark:text-white">{type.title}</h2>
-                            <EventTypeDescription eventType={type} />
-                          </div>
+                      <ArrowRightIcon className="absolute w-4 h-4 text-black transition-opacity opacity-0 right-3 top-3 dark:text-white group-hover:opacity-100" />
+                      <Link
+                        href={{
+                          pathname: `/${user.username}/${type.slug}`,
+                          query: {
+                            ...router.query,
+                          },
+                        }}>
+                        <a className="block px-6 py-4" data-testid="event-type-link">
+                          <h2 className="font-semibold text-neutral-900 dark:text-white">{type.title}</h2>
+                          <EventTypeDescription eventType={type} />
                         </a>
                       </Link>
                     </>
                   )}
-=======
-                  className="relative bg-white border rounded-sm group dark:bg-neutral-900 dark:border-0 dark:hover:border-neutral-600 hover:bg-gray-50 border-neutral-200 hover:border-brand">
-                  <ArrowRightIcon className="absolute w-4 h-4 text-black transition-opacity opacity-0 right-3 top-3 dark:text-white group-hover:opacity-100" />
-                  <Link
-                    href={{
-                      pathname: `/${user.username}/${type.slug}`,
-                      query: {
-                        ...router.query,
-                      },
-                    }}>
-                    <a className="block px-6 py-4" data-testid="event-type-link">
-                      <h2 className="font-semibold text-neutral-900 dark:text-white">{type.title}</h2>
-                      <EventTypeDescription eventType={type} />
-                    </a>
-                  </Link>
->>>>>>> ec9c8bb3
                 </div>
               ))}
             </div>
